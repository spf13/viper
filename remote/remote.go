// Copyright © 2015 Steve Francia <spf@spf13.com>.
//
// Use of this source code is governed by an MIT-style
// license that can be found in the LICENSE file.

// Package remote integrates the remote features of Viper.
package remote

import (
	"bytes"
	"io"
	"os"

	"github.com/spf13/viper"
	crypt "github.com/xordataexchange/crypt/config"
)

type remoteConfigProvider struct{}

func (rc remoteConfigProvider) Get(rp viper.RemoteProvider) (io.Reader, error) {
	cm, err := getConfigManager(rp)
	if err != nil {
		return nil, err
	}
	b, err := cm.Get(rp.Path())
	if err != nil {
		return nil, err
	}
	return bytes.NewReader(b), nil
}

func (rc remoteConfigProvider) Watch(rp viper.RemoteProvider) (io.Reader, error) {
	cm, err := getConfigManager(rp)
	if err != nil {
		return nil, err
	}
	resp, err := cm.Get(rp.Path())
	if err != nil {
		return nil, err
	}

	return bytes.NewReader(resp), nil
}

func (rc remoteConfigProvider) WatchChannel(rp viper.RemoteProvider) (<-chan *viper.RemoteResponse, chan bool) {
	cm, err := getConfigManager(rp)
	if err != nil {
		return nil, nil
	}
	quit := make(chan bool)
	quitwc := make(chan bool)
	viperResponsCh := make(chan *viper.RemoteResponse)
	cryptoResponseCh := cm.Watch(rp.Path(), quit)
	// need this function to convert the Channel response form crypt.Response to viper.Response
	go func(cr <-chan *crypt.Response, vr chan<- *viper.RemoteResponse, quitwc <-chan bool, quit chan<- bool) {
		for {
			select {
			case <-quitwc:
				quit <- true
				return
			case resp := <-cr:
				vr <- &viper.RemoteResponse{
					Error: resp.Error,
					Value: resp.Value,
				}

			}

		}
	}(cryptoResponseCh, viperResponsCh, quitwc, quit)
<<<<<<< HEAD

	return viperResponsCh, quitwc
=======
>>>>>>> 25b30aa0

	return viperResponsCh, quitwc
}

func getConfigManager(rp viper.RemoteProvider) (crypt.ConfigManager, error) {
	var cm crypt.ConfigManager
	var err error

	if rp.SecretKeyring() != "" {
		kr, err := os.Open(rp.SecretKeyring())
		defer kr.Close()
		if err != nil {
			return nil, err
		}
		if rp.Provider() == "etcd" {
			cm, err = crypt.NewEtcdConfigManager([]string{rp.Endpoint()}, kr)
		} else {
			cm, err = crypt.NewConsulConfigManager([]string{rp.Endpoint()}, kr)
		}
	} else {
		if rp.Provider() == "etcd" {
			cm, err = crypt.NewStandardEtcdConfigManager([]string{rp.Endpoint()})
		} else {
			cm, err = crypt.NewStandardConsulConfigManager([]string{rp.Endpoint()})
		}
	}
	if err != nil {
		return nil, err
	}
	return cm, nil
}

func init() {
	viper.RemoteConfig = &remoteConfigProvider{}
}<|MERGE_RESOLUTION|>--- conflicted
+++ resolved
@@ -68,11 +68,6 @@
 
 		}
 	}(cryptoResponseCh, viperResponsCh, quitwc, quit)
-<<<<<<< HEAD
-
-	return viperResponsCh, quitwc
-=======
->>>>>>> 25b30aa0
 
 	return viperResponsCh, quitwc
 }
