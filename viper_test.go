--- conflicted
+++ resolved
@@ -1603,10 +1603,10 @@
 	subv = v.Sub("missing.key")
 	assert.Equal(t, (*Viper)(nil), subv)
 
-<<<<<<< HEAD
+
 	subv = v.Sub("hobbies")
 	assert.Equal(t, v.Get("hobbies.0"), subv.Get("0"))
-=======
+
 	subv = v.Sub("clothing")
 	assert.Equal(t, subv.parents[0], "clothing")
 
@@ -1614,7 +1614,6 @@
 	assert.Equal(t, len(subv.parents), 2)
 	assert.Equal(t, subv.parents[0], "clothing")
 	assert.Equal(t, subv.parents[1], "pants")
->>>>>>> b77f4c19
 }
 
 var hclWriteExpected = []byte(`"foos" = {
