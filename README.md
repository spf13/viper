> ## Viper v2 feedback
> Viper is heading towards v2 and we would love to hear what _**you**_ would like to see in it. Share your thoughts here: https://forms.gle/R6faU74qPRPAzchZ9
>
> **Thank you!**

![Viper](.github/logo.png?raw=true)

[![Mentioned in Awesome Go](https://awesome.re/mentioned-badge-flat.svg)](https://github.com/avelino/awesome-go#configuration)
[![run on repl.it](https://repl.it/badge/github/sagikazarmark/Viper-example)](https://repl.it/@sagikazarmark/Viper-example#main.go)

[![GitHub Workflow Status](https://img.shields.io/github/actions/workflow/status/spf13/viper/ci.yaml?branch=master&style=flat-square)](https://github.com/spf13/viper/actions?query=workflow%3ACI)
[![Join the chat at https://gitter.im/spf13/viper](https://badges.gitter.im/Join%20Chat.svg)](https://gitter.im/spf13/viper?utm_source=badge&utm_medium=badge&utm_campaign=pr-badge&utm_content=badge)
[![Go Report Card](https://goreportcard.com/badge/github.com/spf13/viper?style=flat-square)](https://goreportcard.com/report/github.com/spf13/viper)
![Go Version](https://img.shields.io/badge/go%20version-%3E=1.21-61CFDD.svg?style=flat-square)
[![PkgGoDev](https://pkg.go.dev/badge/mod/github.com/spf13/viper)](https://pkg.go.dev/mod/github.com/spf13/viper)

**Go configuration with fangs!**

Many Go projects are built using Viper including:

* [Hugo](http://gohugo.io)
* [EMC RexRay](http://rexray.readthedocs.org/en/stable/)
* [Imgur’s Incus](https://github.com/Imgur/incus)
* [Nanobox](https://github.com/nanobox-io/nanobox)/[Nanopack](https://github.com/nanopack)
* [Docker Notary](https://github.com/docker/Notary)
* [BloomApi](https://www.bloomapi.com/)
* [doctl](https://github.com/digitalocean/doctl)
* [Clairctl](https://github.com/jgsqware/clairctl)
* [Mercure](https://mercure.rocks)
* [Meshery](https://github.com/meshery/meshery)
* [Bearer](https://github.com/bearer/bearer)
* [Coder](https://github.com/coder/coder)
* [Vitess](https://vitess.io/)


## Install

```shell
go get github.com/spf13/viper
```

**Note:** Viper uses [Go Modules](https://go.dev/wiki/Modules) to manage dependencies.


## What is Viper?

Viper is a complete configuration solution for Go applications including [12-Factor apps](https://12factor.net/#the_twelve_factors).
It is designed to work within an application, and can handle all types of configuration needs
and formats. It supports:

* setting defaults
* reading from JSON, TOML, YAML, HCL, envfile and Java properties config files
* live watching and re-reading of config files (optional)
* reading from environment variables
* reading from remote config systems (etcd or Consul), and watching changes
* reading from command line flags
* reading from buffer
* setting explicit values

Viper can be thought of as a registry for all of your applications configuration needs.


## Why Viper?

When building a modern application, you don’t want to worry about
configuration file formats; you want to focus on building awesome software.
Viper is here to help with that.

Viper does the following for you:

1. Find, load, and unmarshal a configuration file in JSON, TOML, YAML, HCL, INI, envfile or Java properties formats.
2. Provide a mechanism to set default values for your different configuration options.
3. Provide a mechanism to set override values for options specified through command line flags.
4. Provide an alias system to easily rename parameters without breaking existing code.
5. Make it easy to tell the difference between when a user has provided a command line or config file which is the same as the default.

Viper uses the following precedence order. Each item takes precedence over the item below it:

 * explicit call to `Set`
 * flag
 * env
 * config
 * key/value store
 * default

**Important:** Viper configuration keys are case insensitive.
There are ongoing discussions about making that optional.


## Putting Values into Viper

### Establishing Defaults

A good configuration system will support default values. A default value is not
required for a key, but it’s useful in the event that a key hasn't been set via
config file, environment variable, remote configuration or flag.

Examples:

```go
viper.SetDefault("ContentDir", "content")
viper.SetDefault("LayoutDir", "layouts")
viper.SetDefault("Taxonomies", map[string]string{"tag": "tags", "category": "categories"})
```

### Reading Config Files

Viper requires minimal configuration so it knows where to look for config files.
Viper supports JSON, TOML, YAML, HCL, INI, envfile and Java Properties files. Viper can search multiple paths, but
currently a single Viper instance only supports a single configuration file.
Viper does not default to any configuration search paths leaving defaults decision
to an application.

Here is an example of how to use Viper to search for and read a configuration file.
None of the specific paths are required, but at least one path should be provided
where a configuration file is expected.

```go
viper.SetConfigName("config") // name of config file (without extension)
viper.SetConfigType("yaml") // REQUIRED if the config file does not have the extension in the name
viper.AddConfigPath("/etc/appname/")   // path to look for the config file in
viper.AddConfigPath("$HOME/.appname")  // call multiple times to add many search paths
viper.AddConfigPath(".")               // optionally look for config in the working directory
err := viper.ReadInConfig() // Find and read the config file
if err != nil { // Handle errors reading the config file
	panic(fmt.Errorf("fatal error config file: %w", err))
}
```

You can handle the specific case where no config file is found like this:

```go
if err := viper.ReadInConfig(); err != nil {
	if _, ok := err.(viper.ConfigFileNotFoundError); ok {
		// Config file not found; ignore error if desired
	} else {
		// Config file was found but another error was produced
	}
}

// Config file found and successfully parsed
```

*NOTE [since 1.6]:* You can also have a file without an extension and specify the format programmatically. For those configuration files that lie in the home of the user without any extension like `.bashrc`

### Writing Config Files

Reading from config files is useful, but at times you want to store all modifications made at run time.
For that, a bunch of commands are available, each with its own purpose:

* WriteConfig - writes the current viper configuration to the predefined path, if exists. Errors if no predefined path. Will overwrite the current config file, if it exists.
* SafeWriteConfig - writes the current viper configuration to the predefined path. Errors if no predefined path. Will not overwrite the current config file, if it exists.
* WriteConfigAs - writes the current viper configuration to the given filepath. Will overwrite the given file, if it exists.
* SafeWriteConfigAs - writes the current viper configuration to the given filepath. Will not overwrite the given file, if it exists.

As a rule of the thumb, everything marked with safe won't overwrite any file, but just create if not existent, whilst the default behavior is to create or truncate.

A small examples section:

```go
viper.WriteConfig() // writes current config to predefined path set by 'viper.AddConfigPath()' and 'viper.SetConfigName'
viper.SafeWriteConfig()
viper.WriteConfigAs("/path/to/my/.config")
viper.SafeWriteConfigAs("/path/to/my/.config") // will error since it has already been written
viper.SafeWriteConfigAs("/path/to/my/.other_config")
```

### Watching and re-reading config files

Viper supports the ability to have your application live read a config file while running.

Gone are the days of needing to restart a server to have a config take effect,
viper powered applications can read an update to a config file while running and
not miss a beat.

Simply tell the viper instance to watchConfig.
Optionally you can provide a function for Viper to run each time a change occurs.

**Make sure you add all of the configPaths prior to calling `WatchConfig()`**

```go
viper.OnConfigChange(func(e fsnotify.Event) {
	fmt.Println("Config file changed:", e.Name)
})
viper.WatchConfig()
```

### Reading Config from io.Reader

Viper predefines many configuration sources such as files, environment
variables, flags, and remote K/V store, but you are not bound to them. You can
also implement your own required configuration source and feed it to viper.

```go
viper.SetConfigType("yaml") // or viper.SetConfigType("YAML")

// any approach to require this configuration into your program.
var yamlExample = []byte(`
Hacker: true
name: steve
hobbies:
- skateboarding
- snowboarding
- go
clothing:
  jacket: leather
  trousers: denim
age: 35
eyes : brown
beard: true
`)

viper.ReadConfig(bytes.NewBuffer(yamlExample))

viper.Get("name") // this would be "steve"
```

### Setting Overrides

These could be from a command line flag, or from your own application logic.

```go
viper.Set("Verbose", true)
viper.Set("LogFile", LogFile)
viper.Set("host.port", 5899)   // set subset
```

### Registering and Using Aliases

Aliases permit a single value to be referenced by multiple keys

```go
viper.RegisterAlias("loud", "Verbose")

viper.Set("verbose", true) // same result as next line
viper.Set("loud", true)   // same result as prior line

viper.GetBool("loud") // true
viper.GetBool("verbose") // true
```

### Working with Environment Variables

Viper has full support for environment variables. This enables 12 factor
applications out of the box. There are five methods that exist to aid working
with ENV:

 * `AutomaticEnv()`
 * `BindEnv(string...) : error`
 * `SetEnvPrefix(string)`
 * `SetEnvKeyReplacer(string...) *strings.Replacer`
 * `AllowEmptyEnv(bool)`

_When working with ENV variables, it’s important to recognize that Viper
treats ENV variables as case sensitive._

Viper provides a mechanism to try to ensure that ENV variables are unique. By
using `SetEnvPrefix`, you can tell Viper to use a prefix while reading from
the environment variables. Both `BindEnv` and `AutomaticEnv` will use this
prefix.

`BindEnv` takes one or more parameters. The first parameter is the key name, the
rest are the name of the environment variables to bind to this key. If more than
one are provided, they will take precedence in the specified order. The name of
the environment variable is case sensitive. If the ENV variable name is not provided, then
Viper will automatically assume that the ENV variable matches the following format: prefix + "_" + the key name in ALL CAPS. When you explicitly provide the ENV variable name (the second parameter),
it **does not** automatically add the prefix. For example if the second parameter is "id",
Viper will look for the ENV variable "ID".

One important thing to recognize when working with ENV variables is that the
value will be read each time it is accessed. Viper does not fix the value when
the `BindEnv` is called.

`AutomaticEnv` is a powerful helper especially when combined with
`SetEnvPrefix`. When called, Viper will check for an environment variable any
time a `viper.Get` request is made. It will apply the following rules. It will
check for an environment variable with a name matching the key uppercased and
prefixed with the `EnvPrefix` if set.

`SetEnvKeyReplacer` allows you to use a `strings.Replacer` object to rewrite Env
keys to an extent. This is useful if you want to use `-` or something in your
`Get()` calls, but want your environmental variables to use `_` delimiters. An
example of using it can be found in `viper_test.go`.

Alternatively, you can use `EnvKeyReplacer` with `NewWithOptions` factory function.
Unlike `SetEnvKeyReplacer`, it accepts a `StringReplacer` interface allowing you to write custom string replacing logic.

By default empty environment variables are considered unset and will fall back to
the next configuration source. To treat empty environment variables as set, use
the `AllowEmptyEnv` method.

#### Env example

```go
SetEnvPrefix("spf") // will be uppercased automatically
BindEnv("id")

os.Setenv("SPF_ID", "13") // typically done outside of the app

id := Get("id") // 13
```

### Working with Flags

Viper has the ability to bind to flags. Specifically, Viper supports `Pflags`
as used in the [Cobra](https://github.com/spf13/cobra) library.

Like `BindEnv`, the value is not set when the binding method is called, but when
it is accessed. This means you can bind as early as you want, even in an
`init()` function.

For individual flags, the `BindPFlag()` method provides this functionality.

Example:

```go
serverCmd.Flags().Int("port", 1138, "Port to run Application server on")
viper.BindPFlag("port", serverCmd.Flags().Lookup("port"))
```

You can also bind an existing set of pflags (pflag.FlagSet):

Example:

```go
pflag.Int("flagname", 1234, "help message for flagname")

pflag.Parse()
viper.BindPFlags(pflag.CommandLine)

i := viper.GetInt("flagname") // retrieve values from viper instead of pflag
```

The use of [pflag](https://github.com/spf13/pflag/) in Viper does not preclude
the use of other packages that use the [flag](https://golang.org/pkg/flag/)
package from the standard library. The pflag package can handle the flags
defined for the flag package by importing these flags. This is accomplished
by a calling a convenience function provided by the pflag package called
AddGoFlagSet().

Example:

```go
package main

import (
	"flag"
	"github.com/spf13/pflag"
)

func main() {

	// using standard library "flag" package
	flag.Int("flagname", 1234, "help message for flagname")

	pflag.CommandLine.AddGoFlagSet(flag.CommandLine)
	pflag.Parse()
	viper.BindPFlags(pflag.CommandLine)

	i := viper.GetInt("flagname") // retrieve value from viper

	// ...
}
```

#### Flag interfaces

Viper provides two Go interfaces to bind other flag systems if you don’t use `Pflags`.

`FlagValue` represents a single flag. This is a very simple example on how to implement this interface:

```go
type myFlag struct {}
func (f myFlag) HasChanged() bool { return false }
func (f myFlag) Name() string { return "my-flag-name" }
func (f myFlag) ValueString() string { return "my-flag-value" }
func (f myFlag) ValueType() string { return "string" }
```

Once your flag implements this interface, you can simply tell Viper to bind it:

```go
viper.BindFlagValue("my-flag-name", myFlag{})
```

`FlagValueSet` represents a group of flags. This is a very simple example on how to implement this interface:

```go
type myFlagSet struct {
	flags []myFlag
}

func (f myFlagSet) VisitAll(fn func(FlagValue)) {
	for _, flag := range flags {
		fn(flag)
	}
}
```

Once your flag set implements this interface, you can simply tell Viper to bind it:

```go
fSet := myFlagSet{
	flags: []myFlag{myFlag{}, myFlag{}},
}
viper.BindFlagValues("my-flags", fSet)
```

### Remote Key/Value Store Support

To enable remote support in Viper, do a blank import of the `viper/remote`
package:

`import _ "github.com/spf13/viper/remote"`

Viper will read a config string (as JSON, TOML, YAML, HCL or envfile) retrieved from a path
in a Key/Value store such as etcd or Consul.  These values take precedence over
default values, but are overridden by configuration values retrieved from disk,
flags, or environment variables.

Viper supports multiple hosts. To use, pass a list of endpoints separated by `;`. For example `http://127.0.0.1:4001;http://127.0.0.1:4002`.

Viper uses [crypt](https://github.com/sagikazarmark/crypt) to retrieve
configuration from the K/V store, which means that you can store your
configuration values encrypted and have them automatically decrypted if you have
the correct gpg keyring.  Encryption is optional.

You can use remote configuration in conjunction with local configuration, or
independently of it.

`crypt` has a command-line helper that you can use to put configurations in your
K/V store. `crypt` defaults to etcd on http://127.0.0.1:4001.

```bash
$ go get github.com/sagikazarmark/crypt/bin/crypt
$ crypt set -plaintext /config/hugo.json /Users/hugo/settings/config.json
```

Confirm that your value was set:

```bash
$ crypt get -plaintext /config/hugo.json
```

See the `crypt` documentation for examples of how to set encrypted values, or
how to use Consul.

### Remote Key/Value Store Example - Unencrypted

#### etcd
```go
viper.AddRemoteProvider("etcd", "http://127.0.0.1:4001","/config/hugo.json")
viper.SetConfigType("json") // because there is no file extension in a stream of bytes, supported extensions are "json", "toml", "yaml", "yml", "properties", "props", "prop", "env", "dotenv"
err := viper.ReadRemoteConfig()
```

#### etcd3
```go
viper.AddRemoteProvider("etcd3", "http://127.0.0.1:4001","/config/hugo.json")
viper.SetConfigType("json") // because there is no file extension in a stream of bytes, supported extensions are "json", "toml", "yaml", "yml", "properties", "props", "prop", "env", "dotenv"
err := viper.ReadRemoteConfig()
```

#### Consul
You need to set a key to Consul key/value storage with JSON value containing your desired config.
For example, create a Consul key/value store key `MY_CONSUL_KEY` with value:

```json
{
    "port": 8080,
    "hostname": "myhostname.com"
}
```

```go
viper.AddRemoteProvider("consul", "localhost:8500", "MY_CONSUL_KEY")
viper.SetConfigType("json") // Need to explicitly set this to json
err := viper.ReadRemoteConfig()

fmt.Println(viper.Get("port")) // 8080
fmt.Println(viper.Get("hostname")) // myhostname.com
```

#### Firestore

```go
viper.AddRemoteProvider("firestore", "google-cloud-project-id", "collection/document")
viper.SetConfigType("json") // Config's format: "json", "toml", "yaml", "yml"
err := viper.ReadRemoteConfig()
```

Of course, you're allowed to use `SecureRemoteProvider` also


#### NATS

```go
viper.AddRemoteProvider("nats", "nats://127.0.0.1:4222", "myapp.config")
viper.SetConfigType("json")
err := viper.ReadRemoteConfig()
```

### Remote Key/Value Store Example - Encrypted

```go
viper.AddSecureRemoteProvider("etcd","http://127.0.0.1:4001","/config/hugo.json","/etc/secrets/mykeyring.gpg")
viper.SetConfigType("json") // because there is no file extension in a stream of bytes,  supported extensions are "json", "toml", "yaml", "yml", "properties", "props", "prop", "env", "dotenv"
err := viper.ReadRemoteConfig()
```

### Watching Changes in etcd - Unencrypted

```go
// alternatively, you can create a new viper instance.
var runtime_viper = viper.New()

runtime_viper.AddRemoteProvider("etcd", "http://127.0.0.1:4001", "/config/hugo.yml")
runtime_viper.SetConfigType("yaml") // because there is no file extension in a stream of bytes, supported extensions are "json", "toml", "yaml", "yml", "properties", "props", "prop", "env", "dotenv"

// read from remote config the first time.
err := runtime_viper.ReadRemoteConfig()

// unmarshal config
runtime_viper.Unmarshal(&runtime_conf)

// open a goroutine to watch remote changes forever
go func(){
	for {
		time.Sleep(time.Second * 5) // delay after each request

		// currently, only tested with etcd support
		err := runtime_viper.WatchRemoteConfig()
		if err != nil {
			log.Errorf("unable to read remote config: %v", err)
			continue
		}

		// unmarshal new config into our runtime config struct. you can also use channel
		// to implement a signal to notify the system of the changes
		runtime_viper.Unmarshal(&runtime_conf)
	}
}()
```

## Getting Values From Viper

In Viper, there are a few ways to get a value depending on the value’s type.
The following functions and methods exist:

 * `Get(key string) : any`
 * `GetBool(key string) : bool`
 * `GetFloat64(key string) : float64`
 * `GetInt(key string) : int`
 * `GetIntSlice(key string) : []int`
 * `GetString(key string) : string`
 * `GetStringMap(key string) : map[string]any`
 * `GetStringMapString(key string) : map[string]string`
 * `GetStringSlice(key string) : []string`
 * `GetTime(key string) : time.Time`
 * `GetDuration(key string) : time.Duration`
 * `IsSet(key string) : bool`
 * `AllSettings() : map[string]any`

One important thing to recognize is that each Get function will return a zero
value if it’s not found. To check if a given key exists, the `IsSet()` method
has been provided.

The zero value will also be returned if the value is set, but fails to parse
as the requested type.

Example:
```go
viper.GetString("logfile") // case-insensitive Setting & Getting
if viper.GetBool("verbose") {
	fmt.Println("verbose enabled")
}
```
### Accessing nested keys

The accessor methods also accept formatted paths to deeply nested keys. For
example, if the following JSON file is loaded:

```json
{
    "host": {
        "address": "localhost",
        "port": 5799
    },
    "datastore": {
        "metric": {
            "host": "127.0.0.1",
            "port": 3099
        },
        "warehouse": {
            "host": "198.0.0.1",
            "port": 2112
        }
    }
}

```

Viper can access a nested field by passing a `.` delimited path of keys:

```go
GetString("datastore.metric.host") // (returns "127.0.0.1")
```

This obeys the precedence rules established above; the search for the path
will cascade through the remaining configuration registries until found.

For example, given this configuration file, both `datastore.metric.host` and
`datastore.metric.port` are already defined (and may be overridden). If in addition
`datastore.metric.protocol` was defined in the defaults, Viper would also find it.

However, if `datastore.metric` was overridden (by a flag, an environment variable,
the `Set()` method, …) with an immediate value, then all sub-keys of
`datastore.metric` become undefined, they are “shadowed” by the higher-priority
configuration level.

Viper can access array indices by using numbers in the path. For example:

```jsonc
{
    "host": {
        "address": "localhost",
        "ports": [
            5799,
            6029
        ]
    },
    "datastore": {
        "metric": {
            "host": "127.0.0.1",
            "port": 3099
        },
        "warehouse": {
            "host": "198.0.0.1",
            "port": 2112
        }
    }
}

GetInt("host.ports.1") // returns 6029

```

Lastly, if there exists a key that matches the delimited key path, its value
will be returned instead. E.g.

```jsonc
{
    "datastore.metric.host": "0.0.0.0",
    "host": {
        "address": "localhost",
        "port": 5799
    },
    "datastore": {
        "metric": {
            "host": "127.0.0.1",
            "port": 3099
        },
        "warehouse": {
            "host": "198.0.0.1",
            "port": 2112
        }
    }
}

GetString("datastore.metric.host") // returns "0.0.0.0"
```

### Extracting a sub-tree

When developing reusable modules, it's often useful to extract a subset of the configuration
and pass it to a module. This way the module can be instantiated more than once, with different configurations.

For example, an application might use multiple different cache stores for different purposes:

```yaml
cache:
  cache1:
    max-items: 100
    item-size: 64
  cache2:
    max-items: 200
    item-size: 80
```

We could pass the cache name to a module (eg. `NewCache("cache1")`),
but it would require weird concatenation for accessing config keys and would be less separated from the global config.

So instead of doing that let's pass a Viper instance to the constructor that represents a subset of the configuration:

```go
cache1Config := viper.Sub("cache.cache1")
if cache1Config == nil { // Sub returns nil if the key cannot be found
	panic("cache configuration not found")
}

cache1 := NewCache(cache1Config)
```

**Note:** Always check the return value of `Sub`. It returns `nil` if a key cannot be found.

Internally, the `NewCache` function can address `max-items` and `item-size` keys directly:

```go
func NewCache(v *Viper) *Cache {
	return &Cache{
		MaxItems: v.GetInt("max-items"),
		ItemSize: v.GetInt("item-size"),
	}
}
```

The resulting code is easy to test, since it's decoupled from the main config structure,
and easier to reuse (for the same reason).


### Unmarshalling

You also have the option of Unmarshalling all or a specific value to a struct, map,
etc.

There are two methods to do this:

 * `Unmarshal(rawVal any) : error`
 * `UnmarshalKey(key string, rawVal any) : error`

Example:

```go
type config struct {
	Port int
	Name string
	PathMap string `mapstructure:"path_map"`
}

var C config

err := viper.Unmarshal(&C)
if err != nil {
	t.Fatalf("unable to decode into struct, %v", err)
}
```

If you want to unmarshal configuration where the keys themselves contain dot (the default key delimiter),
you have to change the delimiter:

```go
v := viper.NewWithOptions(viper.KeyDelimiter("::"))

v.SetDefault("chart::values", map[string]any{
	"ingress": map[string]any{
		"annotations": map[string]any{
			"traefik.frontend.rule.type":                 "PathPrefix",
			"traefik.ingress.kubernetes.io/ssl-redirect": "true",
		},
	},
})

type config struct {
	Chart struct{
		Values map[string]any
	}
}

var C config

v.Unmarshal(&C)
```

Viper also supports unmarshalling into embedded structs:

```go
/*
Example config:

module:
    enabled: true
    token: 89h3f98hbwf987h3f98wenf89ehf
*/
type config struct {
	Module struct {
		Enabled bool

		moduleConfig `mapstructure:",squash"`
	}
}

// moduleConfig could be in a module specific package
type moduleConfig struct {
	Token string
}

var C config

err := viper.Unmarshal(&C)
if err != nil {
	t.Fatalf("unable to decode into struct, %v", err)
}
```

<<<<<<< HEAD
Viper uses [github.com/mitchellh/mapstructure](https://github.com/mitchellh/mapstructure) under the hood for unmarshalling values which uses `mapstructure` tags by default.
=======
Viper uses [github.com/go-viper/mapstructure](https://github.com/go-viper/mapstructure) under the hood for unmarshaling values which uses `mapstructure` tags by default.
>>>>>>> 272344e4

### Decoding custom formats

A frequently requested feature for Viper is adding more value formats and decoders.
For example, parsing character (dot, comma, semicolon, etc) separated strings into slices.

This is already available in Viper using mapstructure decode hooks.

Read more about the details in [this blog post](https://sagikazarmark.hu/blog/decoding-custom-formats-with-viper/).

### Marshalling to string

You may need to marshal all the settings held in viper into a string rather than write them to a file.
You can use your favorite format's marshaller with the config returned by `AllSettings()`.

```go
import (
	yaml "gopkg.in/yaml.v2"
	// ...
)

func yamlStringSettings() string {
	c := viper.AllSettings()
	bs, err := yaml.Marshal(c)
	if err != nil {
		log.Fatalf("unable to marshal config to YAML: %v", err)
	}
	return string(bs)
}
```

## Viper or Vipers?

Viper comes ready to use out of the box. There is no configuration or
initialization needed to begin using Viper. Since most applications will want
to use a single central repository for their configuration, the viper package
provides this. It is similar to a singleton.

In all of the examples above, they demonstrate using viper in its singleton
style approach.

### Working with multiple vipers

You can also create many different vipers for use in your application. Each will
have its own unique set of configurations and values. Each can read from a
different config file, key value store, etc. All of the functions that viper
package supports are mirrored as methods on a viper.

Example:

```go
x := viper.New()
y := viper.New()

x.SetDefault("ContentDir", "content")
y.SetDefault("ContentDir", "foobar")

//...
```

When working with multiple vipers, it is up to the user to keep track of the
different vipers.


## Q & A

### Why is it called “Viper”?

A: Viper is designed to be a [companion](http://en.wikipedia.org/wiki/Viper_(G.I._Joe))
to [Cobra](https://github.com/spf13/cobra). While both can operate completely
independently, together they make a powerful pair to handle much of your
application foundation needs.

### Why is it called “Cobra”?

Is there a better name for a [commander](http://en.wikipedia.org/wiki/Cobra_Commander)?

### Does Viper support case sensitive keys?

**tl;dr:** No.

Viper merges configuration from various sources, many of which are either case insensitive or uses different casing than the rest of the sources (eg. env vars).
In order to provide the best experience when using multiple sources, the decision has been made to make all keys case insensitive.

There has been several attempts to implement case sensitivity, but unfortunately it's not that trivial. We might take a stab at implementing it in [Viper v2](https://github.com/spf13/viper/issues/772), but despite the initial noise, it does not seem to be requested that much.

You can vote for case sensitivity by filling out this feedback form: https://forms.gle/R6faU74qPRPAzchZ9

### Is it safe to concurrently read and write to a viper?

No, you will need to synchronize access to the viper yourself (for example by using the `sync` package). Concurrent reads and writes can cause a panic.

## Troubleshooting

See [TROUBLESHOOTING.md](TROUBLESHOOTING.md).

## Development

**For an optimal developer experience, it is recommended to install [Nix](https://nixos.org/download.html) and [direnv](https://direnv.net/docs/installation.html).**

_Alternatively, install [Go](https://go.dev/dl/) on your computer then run `make deps` to install the rest of the dependencies._

Run the test suite:

```shell
make test
```

Run linters:

```shell
make lint # pass -j option to run them in parallel
```

Some linter violations can automatically be fixed:

```shell
make fmt
```

## License

The project is licensed under the [MIT License](LICENSE).<|MERGE_RESOLUTION|>--- conflicted
+++ resolved
@@ -802,11 +802,7 @@
 }
 ```
 
-<<<<<<< HEAD
-Viper uses [github.com/mitchellh/mapstructure](https://github.com/mitchellh/mapstructure) under the hood for unmarshalling values which uses `mapstructure` tags by default.
-=======
 Viper uses [github.com/go-viper/mapstructure](https://github.com/go-viper/mapstructure) under the hood for unmarshaling values which uses `mapstructure` tags by default.
->>>>>>> 272344e4
 
 ### Decoding custom formats
 
