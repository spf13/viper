![viper logo](https://cloud.githubusercontent.com/assets/173412/10886745/998df88a-8151-11e5-9448-4736db51020d.png)

Go configuration with fangs!

Many Go projects are built using Viper including:

* [Hugo](http://gohugo.io)
* [EMC RexRay](http://rexray.readthedocs.org/en/stable/)
* [Imgur’s Incus](https://github.com/Imgur/incus)
* [Nanobox](https://github.com/nanobox-io/nanobox)/[Nanopack](https://github.com/nanopack)
* [Docker Notary](https://github.com/docker/Notary)
* [BloomApi](https://www.bloomapi.com/)
* [doctl](https://github.com/digitalocean/doctl)
* [Clairctl](https://github.com/jgsqware/clairctl)

[![Build Status](https://travis-ci.org/spf13/viper.svg)](https://travis-ci.org/spf13/viper) [![Join the chat at https://gitter.im/spf13/viper](https://badges.gitter.im/Join%20Chat.svg)](https://gitter.im/spf13/viper?utm_source=badge&utm_medium=badge&utm_campaign=pr-badge&utm_content=badge) [![GoDoc](https://godoc.org/github.com/spf13/viper?status.svg)](https://godoc.org/github.com/spf13/viper)

## Install
```console
go get -u github.com/spf13/viper
```

## What is Viper?

Viper is a complete configuration solution for Go applications including 12-Factor apps. It is designed
to work within an application, and can handle all types of configuration needs
and formats. It supports:

* setting defaults
* reading from JSON, TOML, YAML, HCL, envfile and Java properties config files
* live watching and re-reading of config files (optional)
* reading from environment variables
* reading from remote config systems (etcd or Consul), and watching changes
* reading from command line flags
* reading from buffer
* setting explicit values

Viper can be thought of as a registry for all of your applications
configuration needs.

## Why Viper?

When building a modern application, you don’t want to worry about
configuration file formats; you want to focus on building awesome software.
Viper is here to help with that.

Viper does the following for you:

1. Find, load, and unmarshal a configuration file in JSON, TOML, YAML, HCL, envfile or Java properties formats.
2. Provide a mechanism to set default values for your different
   configuration options.
3. Provide a mechanism to set override values for options specified through
   command line flags.
4. Provide an alias system to easily rename parameters without breaking existing
   code.
5. Make it easy to tell the difference between when a user has provided a
   command line or config file which is the same as the default.

Viper uses the following precedence order. Each item takes precedence over the
item below it:

 * explicit call to Set
 * flag
 * env
 * config
 * key/value store
 * default

Viper configuration keys are case insensitive.

## Putting Values into Viper

### Establishing Defaults

A good configuration system will support default values. A default value is not
required for a key, but it’s useful in the event that a key hasn’t been set via
config file, environment variable, remote configuration or flag.

Examples:

```go
viper.SetDefault("ContentDir", "content")
viper.SetDefault("LayoutDir", "layouts")
viper.SetDefault("Taxonomies", map[string]string{"tag": "tags", "category": "categories"})
```

### Reading Config Files

Viper requires minimal configuration so it knows where to look for config files.
Viper supports JSON, TOML, YAML, HCL, envfile and Java Properties files. Viper can search multiple paths, but
currently a single Viper instance only supports a single configuration file.
Viper does not default to any configuration search paths leaving defaults decision
to an application.

Here is an example of how to use Viper to search for and read a configuration file.
None of the specific paths are required, but at least one path should be provided
where a configuration file is expected.

```go
viper.SetConfigName("config") // name of config file (without extension)
viper.AddConfigPath("/etc/appname/")   // path to look for the config file in
viper.AddConfigPath("$HOME/.appname")  // call multiple times to add many search paths
viper.AddConfigPath(".")               // optionally look for config in the working directory
err := viper.ReadInConfig() // Find and read the config file
if err != nil { // Handle errors reading the config file
	panic(fmt.Errorf("Fatal error config file: %s \n", err))
}
```

<<<<<<< HEAD
*NOTE:* You can also have a file without an extension and specify the format programmaticaly. For those configuration files that lie in the home of the user without any extension like `.bashrc`
=======
You can handle the specific case where no config file is found like this:

```go
if err := viper.ReadInConfig(); err != nil {
    if _, ok := err.(viper.ConfigFileNotFoundError); ok {
        // Config file not found; ignore error if desired
    } else {
        // Config file was found but another error was produced
    }
}

// Config file found and successfully parsed
```
>>>>>>> 72b022eb

### Writing Config Files

Reading from config files is useful, but at times you want to store all modifications made at run time.
For that, a bunch of commands are available, each with its own purpose:

* WriteConfig - writes the current viper configuration to the predefined path, if exists. Errors if no predefined path. Will overwrite the current config file, if it exists.
* SafeWriteConfig - writes the current viper configuration to the predefined path. Errors if no predefined path. Will not overwrite the current config file, if it exists.
* WriteConfigAs - writes the current viper configuration to the given filepath. Will overwrite the given file, if it exists.
* SafeWriteConfigAs - writes the current viper configuration to the given filepath. Will not overwrite the given file, if it exists.

As a rule of the thumb, everything marked with safe won't overwrite any file, but just create if not existent, whilst the default behavior is to create or truncate.

A small examples section:

```go
viper.WriteConfig() // writes current config to predefined path set by 'viper.AddConfigPath()' and 'viper.SetConfigName'
viper.SafeWriteConfig()
viper.WriteConfigAs("/path/to/my/.config")
viper.SafeWriteConfigAs("/path/to/my/.config") // will error since it has already been written
viper.SafeWriteConfigAs("/path/to/my/.other_config")
```

### Watching and re-reading config files

Viper supports the ability to have your application live read a config file while running.

Gone are the days of needing to restart a server to have a config take effect,
viper powered applications can read an update to a config file while running and
not miss a beat.

Simply tell the viper instance to watchConfig.
Optionally you can provide a function for Viper to run each time a change occurs.

**Make sure you add all of the configPaths prior to calling `WatchConfig()`**

```go
viper.WatchConfig()
viper.OnConfigChange(func(e fsnotify.Event) {
	fmt.Println("Config file changed:", e.Name)
})
```

### Reading Config from io.Reader

Viper predefines many configuration sources such as files, environment
variables, flags, and remote K/V store, but you are not bound to them. You can
also implement your own required configuration source and feed it to viper.

```go
viper.SetConfigType("yaml") // or viper.SetConfigType("YAML")

// any approach to require this configuration into your program.
var yamlExample = []byte(`
Hacker: true
name: steve
hobbies:
- skateboarding
- snowboarding
- go
clothing:
  jacket: leather
  trousers: denim
age: 35
eyes : brown
beard: true
`)

viper.ReadConfig(bytes.NewBuffer(yamlExample))

viper.Get("name") // this would be "steve"
```

### Setting Overrides

These could be from a command line flag, or from your own application logic.

```go
viper.Set("Verbose", true)
viper.Set("LogFile", LogFile)
```

### Registering and Using Aliases

Aliases permit a single value to be referenced by multiple keys

```go
viper.RegisterAlias("loud", "Verbose")

viper.Set("verbose", true) // same result as next line
viper.Set("loud", true)   // same result as prior line

viper.GetBool("loud") // true
viper.GetBool("verbose") // true
```

### Working with Environment Variables

Viper has full support for environment variables. This enables 12 factor
applications out of the box. There are five methods that exist to aid working
with ENV:

 * `AutomaticEnv()`
 * `BindEnv(string...) : error`
 * `SetEnvPrefix(string)`
 * `SetEnvKeyReplacer(string...) *strings.Replacer`
 * `AllowEmptyEnv(bool)`

_When working with ENV variables, it’s important to recognize that Viper
treats ENV variables as case sensitive._

Viper provides a mechanism to try to ensure that ENV variables are unique. By
using `SetEnvPrefix`, you can tell Viper to use a prefix while reading from
the environment variables. Both `BindEnv` and `AutomaticEnv` will use this
prefix.

`BindEnv` takes one or two parameters. The first parameter is the key name, the
second is the name of the environment variable. The name of the environment
variable is case sensitive. If the ENV variable name is not provided, then
Viper will automatically assume that the ENV variable matches the following format: prefix + "_" + the key name in ALL CAPS. When you explicitly provide the ENV variable name (the second parameter),
it **does not** automatically add the prefix. For example if the second parameter is "id",
Viper will look for the ENV variable "ID".

One important thing to recognize when working with ENV variables is that the
value will be read each time it is accessed. Viper does not fix the value when
the `BindEnv` is called.

`AutomaticEnv` is a powerful helper especially when combined with
`SetEnvPrefix`. When called, Viper will check for an environment variable any
time a `viper.Get` request is made. It will apply the following rules. It will
check for a environment variable with a name matching the key uppercased and
prefixed with the `EnvPrefix` if set.

`SetEnvKeyReplacer` allows you to use a `strings.Replacer` object to rewrite Env
keys to an extent. This is useful if you want to use `-` or something in your
`Get()` calls, but want your environmental variables to use `_` delimiters. An
example of using it can be found in `viper_test.go`.

By default empty environment variables are considered unset and will fall back to
the next configuration source. To treat empty environment variables as set, use
the `AllowEmptyEnv` method.

#### Env example

```go
SetEnvPrefix("spf") // will be uppercased automatically
BindEnv("id")

os.Setenv("SPF_ID", "13") // typically done outside of the app

id := Get("id") // 13
```

### Working with Flags

Viper has the ability to bind to flags. Specifically, Viper supports `Pflags`
as used in the [Cobra](https://github.com/spf13/cobra) library.

Like `BindEnv`, the value is not set when the binding method is called, but when
it is accessed. This means you can bind as early as you want, even in an
`init()` function.

For individual flags, the `BindPFlag()` method provides this functionality.

Example:

```go
serverCmd.Flags().Int("port", 1138, "Port to run Application server on")
viper.BindPFlag("port", serverCmd.Flags().Lookup("port"))
```

You can also bind an existing set of pflags (pflag.FlagSet):

Example:

```go
pflag.Int("flagname", 1234, "help message for flagname")

pflag.Parse()
viper.BindPFlags(pflag.CommandLine)

i := viper.GetInt("flagname") // retrieve values from viper instead of pflag
```

The use of [pflag](https://github.com/spf13/pflag/) in Viper does not preclude
the use of other packages that use the [flag](https://golang.org/pkg/flag/)
package from the standard library. The pflag package can handle the flags
defined for the flag package by importing these flags. This is accomplished
by a calling a convenience function provided by the pflag package called
AddGoFlagSet().

Example:

```go
package main

import (
	"flag"
	"github.com/spf13/pflag"
)

func main() {

	// using standard library "flag" package
	flag.Int("flagname", 1234, "help message for flagname")

	pflag.CommandLine.AddGoFlagSet(flag.CommandLine)
	pflag.Parse()
	viper.BindPFlags(pflag.CommandLine)

	i := viper.GetInt("flagname") // retrieve value from viper

	...
}
```

#### Flag interfaces

Viper provides two Go interfaces to bind other flag systems if you don’t use `Pflags`.

`FlagValue` represents a single flag. This is a very simple example on how to implement this interface:

```go
type myFlag struct {}
func (f myFlag) HasChanged() bool { return false }
func (f myFlag) Name() string { return "my-flag-name" }
func (f myFlag) ValueString() string { return "my-flag-value" }
func (f myFlag) ValueType() string { return "string" }
```

Once your flag implements this interface, you can simply tell Viper to bind it:

```go
viper.BindFlagValue("my-flag-name", myFlag{})
```

`FlagValueSet` represents a group of flags. This is a very simple example on how to implement this interface:

```go
type myFlagSet struct {
	flags []myFlag
}

func (f myFlagSet) VisitAll(fn func(FlagValue)) {
	for _, flag := range flags {
		fn(flag)
	}
}
```

Once your flag set implements this interface, you can simply tell Viper to bind it:

```go
fSet := myFlagSet{
	flags: []myFlag{myFlag{}, myFlag{}},
}
viper.BindFlagValues("my-flags", fSet)
```

### Remote Key/Value Store Support

To enable remote support in Viper, do a blank import of the `viper/remote`
package:

`import _ "github.com/spf13/viper/remote"`

Viper will read a config string (as JSON, TOML, YAML, HCL or envfile) retrieved from a path
in a Key/Value store such as etcd or Consul.  These values take precedence over
default values, but are overridden by configuration values retrieved from disk,
flags, or environment variables.

Viper uses [crypt](https://github.com/xordataexchange/crypt) to retrieve
configuration from the K/V store, which means that you can store your
configuration values encrypted and have them automatically decrypted if you have
the correct gpg keyring.  Encryption is optional.

You can use remote configuration in conjunction with local configuration, or
independently of it.

`crypt` has a command-line helper that you can use to put configurations in your
K/V store. `crypt` defaults to etcd on http://127.0.0.1:4001.

```bash
$ go get github.com/xordataexchange/crypt/bin/crypt
$ crypt set -plaintext /config/hugo.json /Users/hugo/settings/config.json
```

Confirm that your value was set:

```bash
$ crypt get -plaintext /config/hugo.json
```

See the `crypt` documentation for examples of how to set encrypted values, or
how to use Consul.

### Remote Key/Value Store Example - Unencrypted

#### etcd
```go
viper.AddRemoteProvider("etcd", "http://127.0.0.1:4001","/config/hugo.json")
viper.SetConfigType("json") // because there is no file extension in a stream of bytes, supported extensions are "json", "toml", "yaml", "yml", "properties", "props", "prop", "env", "dotenv"
err := viper.ReadRemoteConfig()
```

#### Consul
You need to set a key to Consul key/value storage with JSON value containing your desired config.  
For example, create a Consul key/value store key `MY_CONSUL_KEY` with value:

```json
{
    "port": 8080,
    "hostname": "myhostname.com"
}
```

```go
viper.AddRemoteProvider("consul", "localhost:8500", "MY_CONSUL_KEY")
viper.SetConfigType("json") // Need to explicitly set this to json
err := viper.ReadRemoteConfig()

fmt.Println(viper.Get("port")) // 8080
fmt.Println(viper.Get("hostname")) // myhostname.com
```

### Remote Key/Value Store Example - Encrypted

```go
viper.AddSecureRemoteProvider("etcd","http://127.0.0.1:4001","/config/hugo.json","/etc/secrets/mykeyring.gpg")
viper.SetConfigType("json") // because there is no file extension in a stream of bytes,  supported extensions are "json", "toml", "yaml", "yml", "properties", "props", "prop", "env", "dotenv"
err := viper.ReadRemoteConfig()
```

### Watching Changes in etcd - Unencrypted

```go
// alternatively, you can create a new viper instance.
var runtime_viper = viper.New()

runtime_viper.AddRemoteProvider("etcd", "http://127.0.0.1:4001", "/config/hugo.yml")
runtime_viper.SetConfigType("yaml") // because there is no file extension in a stream of bytes, supported extensions are "json", "toml", "yaml", "yml", "properties", "props", "prop", "env", "dotenv"

// read from remote config the first time.
err := runtime_viper.ReadRemoteConfig()

// unmarshal config
runtime_viper.Unmarshal(&runtime_conf)

// open a goroutine to watch remote changes forever
go func(){
	for {
	    time.Sleep(time.Second * 5) // delay after each request

	    // currently, only tested with etcd support
	    err := runtime_viper.WatchRemoteConfig()
	    if err != nil {
	        log.Errorf("unable to read remote config: %v", err)
	        continue
	    }

	    // unmarshal new config into our runtime config struct. you can also use channel
	    // to implement a signal to notify the system of the changes
	    runtime_viper.Unmarshal(&runtime_conf)
	}
}()
```

## Getting Values From Viper

In Viper, there are a few ways to get a value depending on the value’s type.
The following functions and methods exist:

 * `Get(key string) : interface{}`
 * `GetBool(key string) : bool`
 * `GetFloat64(key string) : float64`
 * `GetInt(key string) : int`
 * `GetIntSlice(key string) : []int`
 * `GetString(key string) : string`
 * `GetStringMap(key string) : map[string]interface{}`
 * `GetStringMapString(key string) : map[string]string`
 * `GetStringSlice(key string) : []string`
 * `GetTime(key string) : time.Time`
 * `GetDuration(key string) : time.Duration`
 * `IsSet(key string) : bool`
 * `AllSettings() : map[string]interface{}`

One important thing to recognize is that each Get function will return a zero
value if it’s not found. To check if a given key exists, the `IsSet()` method
has been provided.

Example:
```go
viper.GetString("logfile") // case-insensitive Setting & Getting
if viper.GetBool("verbose") {
    fmt.Println("verbose enabled")
}
```
### Accessing nested keys

The accessor methods also accept formatted paths to deeply nested keys. For
example, if the following JSON file is loaded:

```json
{
    "host": {
        "address": "localhost",
        "port": 5799
    },
    "datastore": {
        "metric": {
            "host": "127.0.0.1",
            "port": 3099
        },
        "warehouse": {
            "host": "198.0.0.1",
            "port": 2112
        }
    }
}

```

Viper can access a nested field by passing a `.` delimited path of keys:

```go
GetString("datastore.metric.host") // (returns "127.0.0.1")
```

This obeys the precedence rules established above; the search for the path
will cascade through the remaining configuration registries until found.

For example, given this configuration file, both `datastore.metric.host` and
`datastore.metric.port` are already defined (and may be overridden). If in addition
`datastore.metric.protocol` was defined in the defaults, Viper would also find it.

However, if `datastore.metric` was overridden (by a flag, an environment variable,
the `Set()` method, …) with an immediate value, then all sub-keys of
`datastore.metric` become undefined, they are “shadowed” by the higher-priority
configuration level.

Lastly, if there exists a key that matches the delimited key path, its value
will be returned instead. E.g.

```json
{
    "datastore.metric.host": "0.0.0.0",
    "host": {
        "address": "localhost",
        "port": 5799
    },
    "datastore": {
        "metric": {
            "host": "127.0.0.1",
            "port": 3099
        },
        "warehouse": {
            "host": "198.0.0.1",
            "port": 2112
        }
    }
}

GetString("datastore.metric.host") // returns "0.0.0.0"
```

### Extract sub-tree

Extract sub-tree from Viper.

For example, `viper` represents:

```json
app:
  cache1:
    max-items: 100
    item-size: 64
  cache2:
    max-items: 200
    item-size: 80
```

After executing:

```go
subv := viper.Sub("app.cache1")
```

`subv` represents:

```json
max-items: 100
item-size: 64
```

Suppose we have:

```go
func NewCache(cfg *Viper) *Cache {...}
```

which creates a cache based on config information formatted as `subv`.
Now it’s easy to create these 2 caches separately as:

```go
cfg1 := viper.Sub("app.cache1")
cache1 := NewCache(cfg1)

cfg2 := viper.Sub("app.cache2")
cache2 := NewCache(cfg2)
```

### Unmarshaling

You also have the option of Unmarshaling all or a specific value to a struct, map,
etc.

There are two methods to do this:

 * `Unmarshal(rawVal interface{}) : error`
 * `UnmarshalKey(key string, rawVal interface{}) : error`

Example:

```go
type config struct {
	Port int
	Name string
	PathMap string `mapstructure:"path_map"`
}

var C config

err := viper.Unmarshal(&C)
if err != nil {
	t.Fatalf("unable to decode into struct, %v", err)
}
```

Viper uses [github.com/mitchellh/mapstructure](https://github.com/mitchellh/mapstructure) under the hood for unmarshaling values which uses `mapstructure` tags by default.

### Marshalling to string

You may need to marshal all the settings held in viper into a string rather than write them to a file. 
You can use your favorite format's marshaller with the config returned by `AllSettings()`.

```go
import (
    yaml "gopkg.in/yaml.v2"
    // ...
) 

func yamlStringSettings() string {
    c := viper.AllSettings()
    bs, err := yaml.Marshal(c)
    if err != nil {
        log.Fatalf("unable to marshal config to YAML: %v", err)
    }
    return string(bs)
}
```

## Viper or Vipers?

Viper comes ready to use out of the box. There is no configuration or
initialization needed to begin using Viper. Since most applications will want
to use a single central repository for their configuration, the viper package
provides this. It is similar to a singleton.

In all of the examples above, they demonstrate using viper in its singleton
style approach.

### Working with multiple vipers

You can also create many different vipers for use in your application. Each will
have its own unique set of configurations and values. Each can read from a
different config file, key value store, etc. All of the functions that viper
package supports are mirrored as methods on a viper.

Example:

```go
x := viper.New()
y := viper.New()

x.SetDefault("ContentDir", "content")
y.SetDefault("ContentDir", "foobar")

//...
```

When working with multiple vipers, it is up to the user to keep track of the
different vipers.

## Q & A

Q: Why not INI files?

A: Ini files are pretty awful. There’s no standard format, and they are hard to
validate. Viper is designed to work with JSON, TOML or YAML files. If someone
really wants to add this feature, I’d be happy to merge it. It’s easy to specify
which formats your application will permit.

Q: Why is it called “Viper”?

A: Viper is designed to be a [companion](http://en.wikipedia.org/wiki/Viper_(G.I._Joe))
to [Cobra](https://github.com/spf13/cobra). While both can operate completely
independently, together they make a powerful pair to handle much of your
application foundation needs.

Q: Why is it called “Cobra”?

A: Is there a better name for a [commander](http://en.wikipedia.org/wiki/Cobra_Commander)?<|MERGE_RESOLUTION|>--- conflicted
+++ resolved
@@ -107,9 +107,6 @@
 }
 ```
 
-<<<<<<< HEAD
-*NOTE:* You can also have a file without an extension and specify the format programmaticaly. For those configuration files that lie in the home of the user without any extension like `.bashrc`
-=======
 You can handle the specific case where no config file is found like this:
 
 ```go
@@ -123,7 +120,8 @@
 
 // Config file found and successfully parsed
 ```
->>>>>>> 72b022eb
+
+*NOTE:* You can also have a file without an extension and specify the format programmaticaly. For those configuration files that lie in the home of the user without any extension like `.bashrc`
 
 ### Writing Config Files
 
