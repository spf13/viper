// Copyright © 2014 Steve Francia <spf@spf13.com>.
//
// Use of this source code is governed by an MIT-style
// license that can be found in the LICENSE file.

// Viper is a application configuration system.
// It believes that applications can be configured a variety of ways
// via flags, ENVIRONMENT variables, configuration files retrieved
// from the file system, or a remote key/value store.

package viper

import (
	"fmt"
	"os"
	"path/filepath"
	"runtime"
	"strings"
	"unicode"

	"github.com/spf13/afero"
	"github.com/spf13/cast"
	jww "github.com/spf13/jwalterweatherman"
)

// ConfigParseError denotes failing to parse configuration file.
type ConfigParseError struct {
	err error
}

// Error returns the formatted configuration error.
func (pe ConfigParseError) Error() string {
	return fmt.Sprintf("While parsing config: %s", pe.err.Error())
}

// toCaseInsensitiveValue checks if the value is a  map;
// if so, create a copy and lower-case the keys recursively.
func toCaseInsensitiveValue(value interface{}) interface{} {
	switch v := value.(type) {
	case map[interface{}]interface{}:
		value = copyAndInsensitiviseMap(cast.ToStringMap(v))
	case map[string]interface{}:
		value = copyAndInsensitiviseMap(v)
	}

	return value
}

// copyAndInsensitiviseMap behaves like insensitiviseMap, but creates a copy of
// any map it makes case insensitive.
func copyAndInsensitiviseMap(m map[string]interface{}) map[string]interface{} {
	nm := make(map[string]interface{})

	for key, val := range m {
		lkey := strings.ToLower(key)
		switch v := val.(type) {
		case map[interface{}]interface{}:
			nm[lkey] = copyAndInsensitiviseMap(cast.ToStringMap(v))
		case map[string]interface{}:
			nm[lkey] = copyAndInsensitiviseMap(v)
		default:
			nm[lkey] = v
		}
	}

	return nm
}

func insensitiviseMap(m map[string]interface{}) {
	for key, val := range m {
		switch val.(type) {
		case map[interface{}]interface{}:
			// nested map: cast and recursively insensitivise
			val = cast.ToStringMap(val)
			insensitiviseMap(val.(map[string]interface{}))
		case map[string]interface{}:
			// nested map: recursively insensitivise
			insensitiviseMap(val.(map[string]interface{}))
		}

		lower := strings.ToLower(key)
		if key != lower {
			// remove old key (not lower-cased)
			delete(m, key)
		}
		// update map
		m[lower] = val
	}
}

func getEnv(key string) string {
	if key == "HOME" && runtime.GOOS == "windows" {
		home := os.Getenv(key)

		if home != "" {
			return home
		}

		home = os.Getenv("HOMEDRIVE") + os.Getenv("HOMEPATH")

		if home != "" {
			return home
		}

		return os.Getenv("USERPROFILE")
	}

	return os.Getenv(key)
}

func absPathify(inPath string) string {
	jww.INFO.Println("Trying to resolve absolute path to", inPath)

	inPath = filepath.FromSlash(inPath)

	if strings.IndexRune(inPath, '$') >= 0 {
		inPath = os.Expand(inPath, getEnv)
	}

	if filepath.IsAbs(inPath) {
		return filepath.Clean(inPath)
	}

	p, err := filepath.Abs(inPath)
	if err == nil {
		return filepath.Clean(p)
	}

	jww.ERROR.Println("Couldn't discover absolute path")
	jww.ERROR.Println(err)
	return ""
}

// Check if File / Directory Exists
func exists(fs afero.Fs, path string) (bool, error) {
	_, err := fs.Stat(path)
	if err == nil {
		return true, nil
	}
	if os.IsNotExist(err) {
		return false, nil
	}
	return false, err
}

func stringInSlice(a string, list []string) bool {
	for _, b := range list {
		if b == a {
			return true
		}
	}
	return false
}

<<<<<<< HEAD
func unmarshallConfigReader(in io.Reader, c map[string]interface{}, configType string) error {
	buf := new(bytes.Buffer)
	buf.ReadFrom(in)

	switch strings.ToLower(configType) {
	case "yaml", "yml":
		if err := yaml.Unmarshal(buf.Bytes(), &c); err != nil {
			return ConfigParseError{err}
		}

	case "json":
		if err := json.Unmarshal(buf.Bytes(), &c); err != nil {
			return ConfigParseError{err}
		}

	case "hcl":
		obj, err := hcl.Parse(string(buf.Bytes()))
		if err != nil {
			return ConfigParseError{err}
		}
		if err = hcl.DecodeObject(&c, obj); err != nil {
			return ConfigParseError{err}
		}

	case "toml":
		tree, err := toml.LoadReader(buf)
		if err != nil {
			return ConfigParseError{err}
		}
		tmap := tree.ToMap()
		for k, v := range tmap {
			c[k] = v
		}

	case "properties", "props", "prop":
		var p *properties.Properties
		var err error
		if p, err = properties.Load(buf.Bytes(), properties.UTF8); err != nil {
			return ConfigParseError{err}
		}
		for _, key := range p.Keys() {
			value, _ := p.Get(key)
			// recursively build nested maps
			path := strings.Split(key, ".")
			lastKey := strings.ToLower(path[len(path)-1])
			deepestMap := deepSearch(c, path[0:len(path)-1])
			// set innermost value
			deepestMap[lastKey] = value
		}
	}

	insensitiviseMap(c)
	return nil
=======
func userHomeDir() string {
	if runtime.GOOS == "windows" {
		home := os.Getenv("HOMEDRIVE") + os.Getenv("HOMEPATH")
		if home == "" {
			home = os.Getenv("USERPROFILE")
		}
		return home
	}
	return os.Getenv("HOME")
>>>>>>> 15738813
}

func safeMul(a, b uint) uint {
	c := a * b
	if a > 1 && b > 1 && c/b != a {
		return 0
	}
	return c
}

// parseSizeInBytes converts strings like 1GB or 12 mb into an unsigned integer number of bytes
func parseSizeInBytes(sizeStr string) uint {
	sizeStr = strings.TrimSpace(sizeStr)
	lastChar := len(sizeStr) - 1
	multiplier := uint(1)

	if lastChar > 0 {
		if sizeStr[lastChar] == 'b' || sizeStr[lastChar] == 'B' {
			if lastChar > 1 {
				switch unicode.ToLower(rune(sizeStr[lastChar-1])) {
				case 'k':
					multiplier = 1 << 10
					sizeStr = strings.TrimSpace(sizeStr[:lastChar-1])
				case 'm':
					multiplier = 1 << 20
					sizeStr = strings.TrimSpace(sizeStr[:lastChar-1])
				case 'g':
					multiplier = 1 << 30
					sizeStr = strings.TrimSpace(sizeStr[:lastChar-1])
				default:
					multiplier = 1
					sizeStr = strings.TrimSpace(sizeStr[:lastChar])
				}
			}
		}
	}

	size := cast.ToInt(sizeStr)
	if size < 0 {
		size = 0
	}

	return safeMul(uint(size), multiplier)
}

// deepSearch scans deep maps, following the key indexes listed in the
// sequence "path".
// The last value is expected to be another map, and is returned.
//
// In case intermediate keys do not exist, or map to a non-map value,
// a new map is created and inserted, and the search continues from there:
// the initial map "m" may be modified!
func deepSearch(m map[string]interface{}, path []string) map[string]interface{} {
	for _, k := range path {
		m2, ok := m[k]
		if !ok {
			// intermediate key does not exist
			// => create it and continue from there
			m3 := make(map[string]interface{})
			m[k] = m3
			m = m3
			continue
		}
		m3, ok := m2.(map[string]interface{})
		if !ok {
			// intermediate key is a value
			// => replace with a new map
			m3 = make(map[string]interface{})
			m[k] = m3
		}
		// continue search from here
		m = m3
	}
	return m
}<|MERGE_RESOLUTION|>--- conflicted
+++ resolved
@@ -152,7 +152,6 @@
 	return false
 }
 
-<<<<<<< HEAD
 func unmarshallConfigReader(in io.Reader, c map[string]interface{}, configType string) error {
 	buf := new(bytes.Buffer)
 	buf.ReadFrom(in)
@@ -206,7 +205,8 @@
 
 	insensitiviseMap(c)
 	return nil
-=======
+}
+
 func userHomeDir() string {
 	if runtime.GOOS == "windows" {
 		home := os.Getenv("HOMEDRIVE") + os.Getenv("HOMEPATH")
@@ -216,7 +216,6 @@
 		return home
 	}
 	return os.Getenv("HOME")
->>>>>>> 15738813
 }
 
 func safeMul(a, b uint) uint {
