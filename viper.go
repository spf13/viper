// Copyright © 2014 Steve Francia <spf@spf13.com>.
//
// Use of this source code is governed by an MIT-style
// license that can be found in the LICENSE file.

// Viper is a application configuration system.
// It believes that applications can be configured a variety of ways
// via flags, ENVIRONMENT variables, configuration files retrieved
// from the file system, or a remote key/value store.

// Each item takes precedence over the item below it:

// overrides
// flag
// env
// config
// key/value store
// default

package viper

import (
	"bytes"
	"encoding/csv"
	"encoding/json"
	"fmt"
	"io"
	"log"
	"os"
	"path/filepath"
	"reflect"
	"strings"
	"sync"
	"time"

	yaml "gopkg.in/yaml.v2"

	"github.com/fsnotify/fsnotify"
	"github.com/hashicorp/hcl"
	"github.com/hashicorp/hcl/hcl/printer"
	"github.com/magiconair/properties"
	"github.com/mitchellh/mapstructure"
	toml "github.com/pelletier/go-toml"
	"github.com/spf13/afero"
	"github.com/spf13/cast"
	jww "github.com/spf13/jwalterweatherman"
	"github.com/spf13/pflag"
)

// ConfigMarshalError happens when failing to marshal the configuration.
type ConfigMarshalError struct {
	err error
}

// Error returns the formatted configuration error.
func (e ConfigMarshalError) Error() string {
	return fmt.Sprintf("While marshaling config: %s", e.err.Error())
}

var v *Viper

type RemoteResponse struct {
	Value []byte
	Error error
}

func init() {
	v = New()
}

type remoteConfigFactory interface {
	Get(rp RemoteProvider) (io.Reader, error)
	Watch(rp RemoteProvider) (io.Reader, error)
	WatchChannel(rp RemoteProvider) (<-chan *RemoteResponse, chan bool)
}

// RemoteConfig is optional, see the remote package
var RemoteConfig remoteConfigFactory

// UnsupportedConfigError denotes encountering an unsupported
// configuration filetype.
type UnsupportedConfigError string

// Error returns the formatted configuration error.
func (str UnsupportedConfigError) Error() string {
	return fmt.Sprintf("Unsupported Config Type %q", string(str))
}

// UnsupportedRemoteProviderError denotes encountering an unsupported remote
// provider. Currently only etcd and Consul are supported.
type UnsupportedRemoteProviderError string

// Error returns the formatted remote provider error.
func (str UnsupportedRemoteProviderError) Error() string {
	return fmt.Sprintf("Unsupported Remote Provider Type %q", string(str))
}

// RemoteConfigError denotes encountering an error while trying to
// pull the configuration from the remote provider.
type RemoteConfigError string

// Error returns the formatted remote provider error
func (rce RemoteConfigError) Error() string {
	return fmt.Sprintf("Remote Configurations Error: %s", string(rce))
}

// ConfigFileNotFoundError denotes failing to find configuration file.
type ConfigFileNotFoundError struct {
	name, locations string
}

// Error returns the formatted configuration error.
func (fnfe ConfigFileNotFoundError) Error() string {
	return fmt.Sprintf("Config File %q Not Found in %q", fnfe.name, fnfe.locations)
}

// A DecoderConfigOption can be passed to viper.Unmarshal to configure
// mapstructure.DecoderConfig options
type DecoderConfigOption func(*mapstructure.DecoderConfig)

// DecodeHook returns a DecoderConfigOption which overrides the default
// DecoderConfig.DecodeHook value, the default is:
//
//  mapstructure.ComposeDecodeHookFunc(
//		mapstructure.StringToTimeDurationHookFunc(),
//		mapstructure.StringToSliceHookFunc(","),
//	)
func DecodeHook(hook mapstructure.DecodeHookFunc) DecoderConfigOption {
	return func(c *mapstructure.DecoderConfig) {
		c.DecodeHook = hook
	}
}

// Viper is a prioritized configuration registry. It
// maintains a set of configuration sources, fetches
// values to populate those, and provides them according
// to the source's priority.
// The priority of the sources is the following:
// 1. overrides
// 2. flags
// 3. env. variables
// 4. config file
// 5. key/value store
// 6. defaults
//
// For example, if values from the following sources were loaded:
//
//  Defaults : {
//  	"secret": "",
//  	"user": "default",
//  	"endpoint": "https://localhost"
//  }
//  Config : {
//  	"user": "root"
//  	"secret": "defaultsecret"
//  }
//  Env : {
//  	"secret": "somesecretkey"
//  }
//
// The resulting config will have the following values:
//
//	{
//		"secret": "somesecretkey",
//		"user": "root",
//		"endpoint": "https://localhost"
//	}
type Viper struct {
	// Delimiter that separates a list of keys
	// used to access a nested value in one go
	keyDelim string

	// A set of paths to look for the config file in
	configPaths []string

	// The filesystem to read config from.
	fs afero.Fs

	// A set of remote providers to search for the configuration
	remoteProviders []*defaultRemoteProvider

	// Name of file to look for inside the path
	configName        string
	configFile        string
	configType        string
	configPermissions os.FileMode
	envPrefix         string

	automaticEnvApplied bool
	envKeyReplacer      *strings.Replacer
	allowEmptyEnv       bool
	caseSensitiveKeys   bool

	config         map[string]interface{}
	override       map[string]interface{}
	defaults       map[string]interface{}
	kvstore        map[string]interface{}
	pflags         map[string]FlagValue
	env            map[string]string
	aliases        map[string]string
	typeByDefValue bool

	// Store read properties on the object so that we can write back in order with comments.
	// This will only be used if the configuration read is a properties file.
	properties *properties.Properties

	onConfigChange func(fsnotify.Event)
}

// New returns an initialized Viper instance.
func New() *Viper {
	v := new(Viper)
	v.keyDelim = "."
	v.configName = "config"
	v.configPermissions = os.FileMode(0644)
	v.fs = afero.NewOsFs()
	v.config = make(map[string]interface{})
	v.override = make(map[string]interface{})
	v.defaults = make(map[string]interface{})
	v.kvstore = make(map[string]interface{})
	v.pflags = make(map[string]FlagValue)
	v.env = make(map[string]string)
	v.aliases = make(map[string]string)
	v.typeByDefValue = false

	return v
}

// Intended for testing, will reset all to default settings.
// In the public interface for the viper package so applications
// can use it in their testing as well.
func Reset() {
	v = New()
	SupportedExts = []string{"json", "toml", "yaml", "yml", "properties", "props", "prop", "hcl"}
	SupportedRemoteProviders = []string{"etcd", "consul"}
}

type defaultRemoteProvider struct {
	provider      string
	endpoint      string
	path          string
	secretKeyring string
}

func (rp defaultRemoteProvider) Provider() string {
	return rp.provider
}

func (rp defaultRemoteProvider) Endpoint() string {
	return rp.endpoint
}

func (rp defaultRemoteProvider) Path() string {
	return rp.path
}

func (rp defaultRemoteProvider) SecretKeyring() string {
	return rp.secretKeyring
}

// RemoteProvider stores the configuration necessary
// to connect to a remote key/value store.
// Optional secretKeyring to unencrypt encrypted values
// can be provided.
type RemoteProvider interface {
	Provider() string
	Endpoint() string
	Path() string
	SecretKeyring() string
}

// SupportedExts are universally supported extensions.
var SupportedExts = []string{"json", "toml", "yaml", "yml", "properties", "props", "prop", "hcl"}

// SupportedRemoteProviders are universally supported remote providers.
var SupportedRemoteProviders = []string{"etcd", "consul"}

func OnConfigChange(run func(in fsnotify.Event)) { v.OnConfigChange(run) }
func (v *Viper) OnConfigChange(run func(in fsnotify.Event)) {
	v.onConfigChange = run
}

func WatchConfig() { v.WatchConfig() }

func (v *Viper) WatchConfig() {
	initWG := sync.WaitGroup{}
	initWG.Add(1)
	go func() {
		watcher, err := fsnotify.NewWatcher()
		if err != nil {
			log.Fatal(err)
		}
		defer watcher.Close()
		// we have to watch the entire directory to pick up renames/atomic saves in a cross-platform way
		filename, err := v.getConfigFile()
		if err != nil {
			log.Printf("error: %v\n", err)
			return
		}

		configFile := filepath.Clean(filename)
		configDir, _ := filepath.Split(configFile)
		realConfigFile, _ := filepath.EvalSymlinks(filename)

		eventsWG := sync.WaitGroup{}
		eventsWG.Add(1)
		go func() {
			for {
				select {
				case event, ok := <-watcher.Events:
					if !ok { // 'Events' channel is closed
						eventsWG.Done()
						return
					}
					currentConfigFile, _ := filepath.EvalSymlinks(filename)
					// we only care about the config file with the following cases:
					// 1 - if the config file was modified or created
					// 2 - if the real path to the config file changed (eg: k8s ConfigMap replacement)
					const writeOrCreateMask = fsnotify.Write | fsnotify.Create
					if (filepath.Clean(event.Name) == configFile &&
						event.Op&writeOrCreateMask != 0) ||
						(currentConfigFile != "" && currentConfigFile != realConfigFile) {
						realConfigFile = currentConfigFile
						err := v.ReadInConfig()
						if err != nil {
							log.Printf("error reading config file: %v\n", err)
						}
						if v.onConfigChange != nil {
							v.onConfigChange(event)
						}
					} else if filepath.Clean(event.Name) == configFile &&
						event.Op&fsnotify.Remove&fsnotify.Remove != 0 {
						eventsWG.Done()
						return
					}

				case err, ok := <-watcher.Errors:
					if ok { // 'Errors' channel is not closed
						log.Printf("watcher error: %v\n", err)
					}
					eventsWG.Done()
					return
				}
			}
		}()
		watcher.Add(configDir)
		initWG.Done()   // done initalizing the watch in this go routine, so the parent routine can move on...
		eventsWG.Wait() // now, wait for event loop to end in this go-routine...
	}()
	initWG.Wait() // make sure that the go routine above fully ended before returning
}

// SetConfigFile explicitly defines the path, name and extension of the config file.
// Viper will use this and not check any of the config paths.
func SetConfigFile(in string) { v.SetConfigFile(in) }
func (v *Viper) SetConfigFile(in string) {
	if in != "" {
		v.configFile = in
	}
}

// SetEnvPrefix defines a prefix that ENVIRONMENT variables will use.
// E.g. if your prefix is "spf", the env registry will look for env
// variables that start with "SPF_".
func SetEnvPrefix(in string) { v.SetEnvPrefix(in) }
func (v *Viper) SetEnvPrefix(in string) {
	if in != "" {
		v.envPrefix = in
	}
}

func (v *Viper) mergeWithEnvPrefix(in string) string {
	if v.envPrefix != "" {
		return strings.ToUpper(v.envPrefix + "_" + in)
	}

	return strings.ToUpper(in)
}

// AllowEmptyEnv tells Viper to consider set,
// but empty environment variables as valid values instead of falling back.
// For backward compatibility reasons this is false by default.
func AllowEmptyEnv(allowEmptyEnv bool) { v.AllowEmptyEnv(allowEmptyEnv) }
func (v *Viper) AllowEmptyEnv(allowEmptyEnv bool) {
	v.allowEmptyEnv = allowEmptyEnv
}

// TODO: should getEnv logic be moved into find(). Can generalize the use of
// rewriting keys many things, Ex: Get('someKey') -> some_key
// (camel case to snake case for JSON keys perhaps)

// getEnv is a wrapper around os.Getenv which replaces characters in the original
// key. This allows env vars which have different keys than the config object
// keys.
func (v *Viper) getEnv(key string) (string, bool) {
	if v.envKeyReplacer != nil {
		key = v.envKeyReplacer.Replace(key)
	}

	val, ok := os.LookupEnv(key)

	return val, ok && (v.allowEmptyEnv || val != "")
}

// ConfigFileUsed returns the file used to populate the config registry.
func ConfigFileUsed() string            { return v.ConfigFileUsed() }
func (v *Viper) ConfigFileUsed() string { return v.configFile }

// AddConfigPath adds a path for Viper to search for the config file in.
// Can be called multiple times to define multiple search paths.
func AddConfigPath(in string) { v.AddConfigPath(in) }
func (v *Viper) AddConfigPath(in string) {
	if in != "" {
		absin := absPathify(in)
		jww.INFO.Println("adding", absin, "to paths to search")
		if !stringInSlice(absin, v.configPaths) {
			v.configPaths = append(v.configPaths, absin)
		}
	}
}

// AddRemoteProvider adds a remote configuration source.
// Remote Providers are searched in the order they are added.
// provider is a string value, "etcd" or "consul" are currently supported.
// endpoint is the url.  etcd requires http://ip:port  consul requires ip:port
// path is the path in the k/v store to retrieve configuration
// To retrieve a config file called myapp.json from /configs/myapp.json
// you should set path to /configs and set config name (SetConfigName()) to
// "myapp"
func AddRemoteProvider(provider, endpoint, path string) error {
	return v.AddRemoteProvider(provider, endpoint, path)
}
func (v *Viper) AddRemoteProvider(provider, endpoint, path string) error {
	if !stringInSlice(provider, SupportedRemoteProviders) {
		return UnsupportedRemoteProviderError(provider)
	}
	if provider != "" && endpoint != "" {
		jww.INFO.Printf("adding %s:%s to remote provider list", provider, endpoint)
		rp := &defaultRemoteProvider{
			endpoint: endpoint,
			provider: provider,
			path:     path,
		}
		if !v.providerPathExists(rp) {
			v.remoteProviders = append(v.remoteProviders, rp)
		}
	}
	return nil
}

// AddSecureRemoteProvider adds a remote configuration source.
// Secure Remote Providers are searched in the order they are added.
// provider is a string value, "etcd" or "consul" are currently supported.
// endpoint is the url.  etcd requires http://ip:port  consul requires ip:port
// secretkeyring is the filepath to your openpgp secret keyring.  e.g. /etc/secrets/myring.gpg
// path is the path in the k/v store to retrieve configuration
// To retrieve a config file called myapp.json from /configs/myapp.json
// you should set path to /configs and set config name (SetConfigName()) to
// "myapp"
// Secure Remote Providers are implemented with github.com/xordataexchange/crypt
func AddSecureRemoteProvider(provider, endpoint, path, secretkeyring string) error {
	return v.AddSecureRemoteProvider(provider, endpoint, path, secretkeyring)
}

func (v *Viper) AddSecureRemoteProvider(provider, endpoint, path, secretkeyring string) error {
	if !stringInSlice(provider, SupportedRemoteProviders) {
		return UnsupportedRemoteProviderError(provider)
	}
	if provider != "" && endpoint != "" {
		jww.INFO.Printf("adding %s:%s to remote provider list", provider, endpoint)
		rp := &defaultRemoteProvider{
			endpoint:      endpoint,
			provider:      provider,
			path:          path,
			secretKeyring: secretkeyring,
		}
		if !v.providerPathExists(rp) {
			v.remoteProviders = append(v.remoteProviders, rp)
		}
	}
	return nil
}

func (v *Viper) providerPathExists(p *defaultRemoteProvider) bool {
	for _, y := range v.remoteProviders {
		if reflect.DeepEqual(y, p) {
			return true
		}
	}
	return false
}

// searchMap recursively searches for a value for path in source map.
// Returns nil if not found.
func (v *Viper) searchMap(source map[string]interface{}, path []string) interface{} {
	if len(path) == 0 {
		return source
	}

	next, ok := source[path[0]]
	if ok {
		// Fast path
		if len(path) == 1 {
			return next
		}

		// Nested case
		switch next.(type) {
		case map[interface{}]interface{}:
			return v.searchMap(cast.ToStringMap(next), path[1:])
		case map[string]interface{}:
			// Type assertion is safe here since it is only reached
			// if the type of `next` is the same as the type being asserted
			return v.searchMap(next.(map[string]interface{}), path[1:])
		default:
			// got a value but nested key expected, return "nil" for not found
			return nil
		}
	}
	return nil
}

// searchMapWithPathPrefixes recursively searches for a value for path in source map.
//
// While searchMap() considers each path element as a single map key, this
// function searches for, and prioritizes, merged path elements.
// e.g., if in the source, "foo" is defined with a sub-key "bar", and "foo.bar"
// is also defined, this latter value is returned for path ["foo", "bar"].
//
// This should be useful only at config level (other maps may not contain dots
// in their keys).
//
// Note: This assumes that the path entries and map keys are lower cased.
func (v *Viper) searchMapWithPathPrefixes(source map[string]interface{}, path []string) interface{} {
	if len(path) == 0 {
		return source
	}

	// search for path prefixes, starting from the longest one
	for i := len(path); i > 0; i-- {
		prefixKey := v.caseKey(strings.Join(path[0:i], v.keyDelim))

		next, ok := source[prefixKey]
		if ok {
			// Fast path
			if i == len(path) {
				return next
			}

			// Nested case
			var val interface{}
			switch next.(type) {
			case map[interface{}]interface{}:
				val = v.searchMapWithPathPrefixes(cast.ToStringMap(next), path[i:])
			case map[string]interface{}:
				// Type assertion is safe here since it is only reached
				// if the type of `next` is the same as the type being asserted
				val = v.searchMapWithPathPrefixes(next.(map[string]interface{}), path[i:])
			default:
				// got a value but nested key expected, do nothing and look for next prefix
			}
			if val != nil {
				return val
			}
		}
	}

	// not found
	return nil
}

// isPathShadowedInDeepMap makes sure the given path is not shadowed somewhere
// on its path in the map.
// e.g., if "foo.bar" has a value in the given map, it “shadows”
//       "foo.bar.baz" in a lower-priority map
func (v *Viper) isPathShadowedInDeepMap(path []string, m map[string]interface{}) string {
	var parentVal interface{}
	for i := 1; i < len(path); i++ {
		parentVal = v.searchMap(m, path[0:i])
		if parentVal == nil {
			// not found, no need to add more path elements
			return ""
		}
		switch parentVal.(type) {
		case map[interface{}]interface{}:
			continue
		case map[string]interface{}:
			continue
		default:
			// parentVal is a regular value which shadows "path"
			return strings.Join(path[0:i], v.keyDelim)
		}
	}
	return ""
}

// isPathShadowedInFlatMap makes sure the given path is not shadowed somewhere
// in a sub-path of the map.
// e.g., if "foo.bar" has a value in the given map, it “shadows”
//       "foo.bar.baz" in a lower-priority map
func (v *Viper) isPathShadowedInFlatMap(path []string, mi interface{}) string {
	// unify input map
	var m map[string]interface{}
	switch mi.(type) {
	case map[string]string, map[string]FlagValue:
		m = cast.ToStringMap(mi)
	default:
		return ""
	}

	// scan paths
	var parentKey string
	for i := 1; i < len(path); i++ {
		parentKey = strings.Join(path[0:i], v.keyDelim)
		if _, ok := m[parentKey]; ok {
			return parentKey
		}
	}
	return ""
}

// isPathShadowedInAutoEnv makes sure the given path is not shadowed somewhere
// in the environment, when automatic env is on.
// e.g., if "foo.bar" has a value in the environment, it “shadows”
//       "foo.bar.baz" in a lower-priority map
func (v *Viper) isPathShadowedInAutoEnv(path []string) string {
	var parentKey string
	for i := 1; i < len(path); i++ {
		parentKey = strings.Join(path[0:i], v.keyDelim)
		if _, ok := v.getEnv(v.mergeWithEnvPrefix(parentKey)); ok {
			return parentKey
		}
	}
	return ""
}

// SetTypeByDefaultValue enables or disables the inference of a key value's
// type when the Get function is used based upon a key's default value as
// opposed to the value returned based on the normal fetch logic.
//
// For example, if a key has a default value of []string{} and the same key
// is set via an environment variable to "a b c", a call to the Get function
// would return a string slice for the key if the key's type is inferred by
// the default value and the Get function would return:
//
//   []string {"a", "b", "c"}
//
// Otherwise the Get function would return:
//
//   "a b c"
func SetTypeByDefaultValue(enable bool) { v.SetTypeByDefaultValue(enable) }
func (v *Viper) SetTypeByDefaultValue(enable bool) {
	v.typeByDefValue = enable
}

// GetViper gets the global Viper instance.
func GetViper() *Viper {
	return v
}

// Get can retrieve any value given the key to use.
// Get's case-sensitivity for key is determined by viper.keyCaseSensitivity.
// Get has the behavior of returning the value associated with the first
// place from where it is set. Viper will check in the following order:
// override, flag, env, config file, key/value store, default
//
// Get returns an interface. For a specific value use one of the Get____ methods.
func Get(key string) interface{} { return v.Get(key) }
func (v *Viper) Get(key string) interface{} {
	casedKey := v.caseKey(key)
	val := v.find(casedKey)
	if val == nil {
		return nil
	}

	if v.typeByDefValue {
		// TODO(bep) this branch isn't covered by a single test.
		valType := val
		path := strings.Split(casedKey, v.keyDelim)
		defVal := v.searchMap(v.defaults, path)
		if defVal != nil {
			valType = defVal
		}

		switch valType.(type) {
		case bool:
			return cast.ToBool(val)
		case string:
			return cast.ToString(val)
		case int32, int16, int8, int:
			return cast.ToInt(val)
		case int64:
			return cast.ToInt64(val)
		case float64, float32:
			return cast.ToFloat64(val)
		case time.Time:
			return cast.ToTime(val)
		case time.Duration:
			return cast.ToDuration(val)
		case []string:
			return cast.ToStringSlice(val)
		}
	}

	return val
}

// Sub returns new Viper instance representing a sub tree of this instance.
// Sub's case-sensitivity for key is determined by viper.keyCaseSensitivity.
func Sub(key string) *Viper { return v.Sub(key) }
func (v *Viper) Sub(key string) *Viper {
	subv := New()
	data := v.Get(key)
	if data == nil {
		return nil
	}

	if reflect.TypeOf(data).Kind() == reflect.Map {
		subv.config = cast.ToStringMap(data)
		return subv
	}
	return nil
}

// GetString returns the value associated with the key as a string.
func GetString(key string) string { return v.GetString(key) }
func (v *Viper) GetString(key string) string {
	return cast.ToString(v.Get(key))
}

// GetBool returns the value associated with the key as a boolean.
func GetBool(key string) bool { return v.GetBool(key) }
func (v *Viper) GetBool(key string) bool {
	return cast.ToBool(v.Get(key))
}

// GetInt returns the value associated with the key as an integer.
func GetInt(key string) int { return v.GetInt(key) }
func (v *Viper) GetInt(key string) int {
	return cast.ToInt(v.Get(key))
}

// GetInt32 returns the value associated with the key as an integer.
func GetInt32(key string) int32 { return v.GetInt32(key) }
func (v *Viper) GetInt32(key string) int32 {
	return cast.ToInt32(v.Get(key))
}

// GetInt64 returns the value associated with the key as an integer.
func GetInt64(key string) int64 { return v.GetInt64(key) }
func (v *Viper) GetInt64(key string) int64 {
	return cast.ToInt64(v.Get(key))
}

// GetFloat64 returns the value associated with the key as a float64.
func GetFloat64(key string) float64 { return v.GetFloat64(key) }
func (v *Viper) GetFloat64(key string) float64 {
	return cast.ToFloat64(v.Get(key))
}

// GetTime returns the value associated with the key as time.
func GetTime(key string) time.Time { return v.GetTime(key) }
func (v *Viper) GetTime(key string) time.Time {
	return cast.ToTime(v.Get(key))
}

// GetDuration returns the value associated with the key as a duration.
func GetDuration(key string) time.Duration { return v.GetDuration(key) }
func (v *Viper) GetDuration(key string) time.Duration {
	return cast.ToDuration(v.Get(key))
}

// GetStringSlice returns the value associated with the key as a slice of strings.
func GetStringSlice(key string) []string { return v.GetStringSlice(key) }
func (v *Viper) GetStringSlice(key string) []string {
	return cast.ToStringSlice(v.Get(key))
}

// GetStringMap returns the value associated with the key as a map of interfaces.
func GetStringMap(key string) map[string]interface{} { return v.GetStringMap(key) }
func (v *Viper) GetStringMap(key string) map[string]interface{} {
	return cast.ToStringMap(v.Get(key))
}

// GetStringMapString returns the value associated with the key as a map of strings.
func GetStringMapString(key string) map[string]string { return v.GetStringMapString(key) }
func (v *Viper) GetStringMapString(key string) map[string]string {
	return cast.ToStringMapString(v.Get(key))
}

// GetStringMapStringSlice returns the value associated with the key as a map to a slice of strings.
func GetStringMapStringSlice(key string) map[string][]string { return v.GetStringMapStringSlice(key) }
func (v *Viper) GetStringMapStringSlice(key string) map[string][]string {
	return cast.ToStringMapStringSlice(v.Get(key))
}

// GetSizeInBytes returns the size of the value associated with the given key
// in bytes.
func GetSizeInBytes(key string) uint { return v.GetSizeInBytes(key) }
func (v *Viper) GetSizeInBytes(key string) uint {
	sizeStr := cast.ToString(v.Get(key))
	return parseSizeInBytes(sizeStr)
}

// UnmarshalKey takes a single key and unmarshals it into a Struct.
func UnmarshalKey(key string, rawVal interface{}, opts ...DecoderConfigOption) error {
	return v.UnmarshalKey(key, rawVal, opts...)
}
func (v *Viper) UnmarshalKey(key string, rawVal interface{}, opts ...DecoderConfigOption) error {
	err := decode(v.Get(key), defaultDecoderConfig(rawVal, opts...))

	if err != nil {
		return err
	}

	return nil
}

// Unmarshal unmarshals the config into a Struct. Make sure that the tags
// on the fields of the structure are properly set.
func Unmarshal(rawVal interface{}, opts ...DecoderConfigOption) error {
	return v.Unmarshal(rawVal, opts...)
}
func (v *Viper) Unmarshal(rawVal interface{}, opts ...DecoderConfigOption) error {
	err := decode(v.AllSettings(), defaultDecoderConfig(rawVal, opts...))

	if err != nil {
		return err
	}

	return nil
}

// defaultDecoderConfig returns default mapsstructure.DecoderConfig with suppot
// of time.Duration values & string slices
func defaultDecoderConfig(output interface{}, opts ...DecoderConfigOption) *mapstructure.DecoderConfig {
	c := &mapstructure.DecoderConfig{
		Metadata:         nil,
		Result:           output,
		WeaklyTypedInput: true,
		DecodeHook: mapstructure.ComposeDecodeHookFunc(
			mapstructure.StringToTimeDurationHookFunc(),
			mapstructure.StringToSliceHookFunc(","),
		),
	}
	for _, opt := range opts {
		opt(c)
	}
	return c
}

// A wrapper around mapstructure.Decode that mimics the WeakDecode functionality
func decode(input interface{}, config *mapstructure.DecoderConfig) error {
	decoder, err := mapstructure.NewDecoder(config)
	if err != nil {
		return err
	}
	return decoder.Decode(input)
}

// UnmarshalExact unmarshals the config into a Struct, erroring if a field is nonexistent
// in the destination struct.
func (v *Viper) UnmarshalExact(rawVal interface{}) error {
	config := defaultDecoderConfig(rawVal)
	config.ErrorUnused = true

	return decode(v.AllSettings(), config)
}

// BindPFlags binds a full flag set to the configuration, using each flag's long
// name as the config key.
func BindPFlags(flags *pflag.FlagSet) error { return v.BindPFlags(flags) }
func (v *Viper) BindPFlags(flags *pflag.FlagSet) error {
	return v.BindFlagValues(pflagValueSet{flags})
}

// BindPFlag binds a specific key to a pflag (as used by cobra).
// Example (where serverCmd is a Cobra instance):
//
//	 serverCmd.Flags().Int("port", 1138, "Port to run Application server on")
//	 Viper.BindPFlag("port", serverCmd.Flags().Lookup("port"))
//
func BindPFlag(key string, flag *pflag.Flag) error { return v.BindPFlag(key, flag) }
func (v *Viper) BindPFlag(key string, flag *pflag.Flag) error {
	return v.BindFlagValue(key, pflagValue{flag})
}

// BindFlagValues binds a full FlagValue set to the configuration, using each flag's long
// name as the config key.
func BindFlagValues(flags FlagValueSet) error { return v.BindFlagValues(flags) }
func (v *Viper) BindFlagValues(flags FlagValueSet) (err error) {
	flags.VisitAll(func(flag FlagValue) {
		if err = v.BindFlagValue(flag.Name(), flag); err != nil {
			return
		}
	})
	return nil
}

// BindFlagValue binds a specific key to a FlagValue.
// Example (where serverCmd is a Cobra instance):
//
//	 serverCmd.Flags().Int("port", 1138, "Port to run Application server on")
//	 Viper.BindFlagValue("port", serverCmd.Flags().Lookup("port"))
//
func BindFlagValue(key string, flag FlagValue) error { return v.BindFlagValue(key, flag) }
func (v *Viper) BindFlagValue(key string, flag FlagValue) error {
	if flag == nil {
		return fmt.Errorf("flag for %q is nil", key)
	}
	v.pflags[v.caseKey(key)] = flag
	return nil
}

// BindEnv binds a Viper key to a ENV variable.
// ENV variables are case sensitive.
// If only a key is provided, it will use the env key matching the key, uppercased.
// EnvPrefix will be used when set when env name is not provided.
func BindEnv(input ...string) error { return v.BindEnv(input...) }
func (v *Viper) BindEnv(input ...string) error {
	var key, envkey string
	if len(input) == 0 {
		return fmt.Errorf("BindEnv missing key to bind to")
	}

	key = v.caseKey(input[0])

	if len(input) == 1 {
		envkey = v.mergeWithEnvPrefix(key)
	} else {
		envkey = input[1]
	}

	v.env[key] = envkey

	return nil
}

// Given a key, find the value.
// Viper will check in the following order:
// flag, env, config file, key/value store, default.
// Viper will check to see if an alias exists first.
// Note: By default, this assumes that a lowercase key is given.
// This behavior can be modified with viper.SetKeysCaseSensitive.
func (v *Viper) find(key string) interface{} {

	var (
		val    interface{}
		exists bool
		path   = strings.Split(key, v.keyDelim)
		nested = len(path) > 1
	)

	// compute the path through the nested maps to the nested value
	if nested && v.isPathShadowedInDeepMap(path, castMapStringToMapInterface(v.aliases)) != "" {
		return nil
	}

	// if the requested key is an alias, then return the proper key
	key = v.realKey(key)
	path = strings.Split(key, v.keyDelim)
	nested = len(path) > 1

	// Set() override first
	val = v.searchMap(v.override, path)
	if val != nil {
		return val
	}
	if nested && v.isPathShadowedInDeepMap(path, v.override) != "" {
		return nil
	}

	// PFlag override next
	flag, exists := v.pflags[key]
	if exists && flag.HasChanged() {
		switch flag.ValueType() {
		case "int", "int8", "int16", "int32", "int64":
			return cast.ToInt(flag.ValueString())
		case "bool":
			return cast.ToBool(flag.ValueString())
		case "stringSlice":
			s := strings.TrimPrefix(flag.ValueString(), "[")
			s = strings.TrimSuffix(s, "]")
			res, _ := readAsCSV(s)
			return res
		default:
			return flag.ValueString()
		}
	}
	if nested && v.isPathShadowedInFlatMap(path, v.pflags) != "" {
		return nil
	}

	// Env override next
	if v.automaticEnvApplied {
		// even if it hasn't been registered, if automaticEnv is used,
		// check any Get request
		if val, ok := v.getEnv(v.mergeWithEnvPrefix(key)); ok {
			return val
		}
		if nested && v.isPathShadowedInAutoEnv(path) != "" {
			return nil
		}
	}
	envkey, exists := v.env[key]
	if exists {
		if val, ok := v.getEnv(envkey); ok {
			return val
		}
	}
	if nested && v.isPathShadowedInFlatMap(path, v.env) != "" {
		return nil
	}

	// Config file next
	val = v.searchMapWithPathPrefixes(v.config, path)
	if val != nil {
		return val
	}
	if nested && v.isPathShadowedInDeepMap(path, v.config) != "" {
		return nil
	}

	// K/V store next
	val = v.searchMap(v.kvstore, path)
	if val != nil {
		return val
	}
	if nested && v.isPathShadowedInDeepMap(path, v.kvstore) != "" {
		return nil
	}

	// Default next
	val = v.searchMap(v.defaults, path)
	if val != nil {
		return val
	}
	if nested && v.isPathShadowedInDeepMap(path, v.defaults) != "" {
		return nil
	}

	// last chance: if no other value is returned and a flag does exist for the value,
	// get the flag's value even if the flag's value has not changed
	if flag, exists := v.pflags[key]; exists {
		switch flag.ValueType() {
		case "int", "int8", "int16", "int32", "int64":
			return cast.ToInt(flag.ValueString())
		case "bool":
			return cast.ToBool(flag.ValueString())
		case "stringSlice":
			s := strings.TrimPrefix(flag.ValueString(), "[")
			s = strings.TrimSuffix(s, "]")
			res, _ := readAsCSV(s)
			return res
		default:
			return flag.ValueString()
		}
	}
	// last item, no need to check shadowing

	return nil
}

func readAsCSV(val string) ([]string, error) {
	if val == "" {
		return []string{}, nil
	}
	stringReader := strings.NewReader(val)
	csvReader := csv.NewReader(stringReader)
	return csvReader.Read()
}

// IsSet checks to see if the key has been set in any of the data locations.
// IsSet is case-insensitive for a key. This behavior can be modified
// with viper.SetKeysCaseSensitive.
func IsSet(key string) bool { return v.IsSet(key) }
func (v *Viper) IsSet(key string) bool {
	casedKey := v.caseKey(key)
	val := v.find(casedKey)
	return val != nil
}

// AutomaticEnv has Viper check ENV variables for all.
// keys set in config, default & flags
func AutomaticEnv() { v.AutomaticEnv() }
func (v *Viper) AutomaticEnv() {
	v.automaticEnvApplied = true
}

// SetEnvKeyReplacer sets the strings.Replacer on the viper object
// Useful for mapping an environmental variable to a key that does
// not match it.
func SetEnvKeyReplacer(r *strings.Replacer) { v.SetEnvKeyReplacer(r) }
func (v *Viper) SetEnvKeyReplacer(r *strings.Replacer) {
	v.envKeyReplacer = r
}

// Aliases provide another accessor for the same key.
// This enables one to change a name without breaking the application
func RegisterAlias(alias string, key string) { v.RegisterAlias(alias, key) }
func (v *Viper) RegisterAlias(alias string, key string) {
	v.registerAlias(alias, v.caseKey(key))
}

func (v *Viper) registerAlias(alias string, key string) {
	alias = v.caseKey(alias)
	if alias != key && alias != v.realKey(key) {
		_, exists := v.aliases[alias]

		if !exists {
			// if we alias something that exists in one of the maps to another
			// name, we'll never be able to get that value using the original
			// name, so move the config value to the new realkey.
			if val, ok := v.config[alias]; ok {
				delete(v.config, alias)
				v.config[key] = val
			}
			if val, ok := v.kvstore[alias]; ok {
				delete(v.kvstore, alias)
				v.kvstore[key] = val
			}
			if val, ok := v.defaults[alias]; ok {
				delete(v.defaults, alias)
				v.defaults[key] = val
			}
			if val, ok := v.override[alias]; ok {
				delete(v.override, alias)
				v.override[key] = val
			}
			v.aliases[alias] = key
		}
	} else {
		jww.WARN.Println("Creating circular reference alias", alias, key, v.realKey(key))
	}
}

func (v *Viper) realKey(key string) string {
	newkey, exists := v.aliases[key]
	if exists {
		jww.DEBUG.Println("Alias", key, "to", newkey)
		return v.realKey(newkey)
	}
	return key
}

// InConfig checks to see if the given key (or an alias) is in the config file.
func InConfig(key string) bool { return v.InConfig(key) }
func (v *Viper) InConfig(key string) bool {
	// if the requested key is an alias, then return the proper key
	key = v.realKey(key)

	_, exists := v.config[key]
	return exists
}

// SetDefault sets the default value for this key.
// SetDefault is case-insensitive for a key. This behavior can be modified
// with viper.SetKeysCaseSensitive.
// Default only used when no value is provided by the user via flag, config or ENV.
func SetDefault(key string, value interface{}) { v.SetDefault(key, value) }
func (v *Viper) SetDefault(key string, value interface{}) {
	// If alias passed in, then set the proper default
	key = v.realKey(v.caseKey(key))
	if !v.caseSensitiveKeys {
		value = toCaseInsensitiveValue(value)
	}

	path := strings.Split(key, v.keyDelim)
	lastKey := v.caseKey(path[len(path)-1])
	deepestMap := deepSearch(v.defaults, path[0:len(path)-1])

	// set innermost value
	deepestMap[lastKey] = value
}

// Set sets the value for the key in the override register.
// Set is case-insensitive for a key. This behavior can be modified
// with viper.SetKeysCaseSensitive.
// Will be used instead of values obtained via
// flags, config file, ENV, default, or key/value store.
func Set(key string, value interface{}) { v.Set(key, value) }
func (v *Viper) Set(key string, value interface{}) {
	// If alias passed in, then set the proper override
	key = v.realKey(v.caseKey(key))
	if !v.caseSensitiveKeys {
		value = toCaseInsensitiveValue(value)
	}

	path := strings.Split(key, v.keyDelim)
	lastKey := v.caseKey(path[len(path)-1])
	deepestMap := deepSearch(v.override, path[0:len(path)-1])

	// set innermost value
	deepestMap[lastKey] = value
}

// ReadInConfig will discover and load the configuration file from disk
// and key/value stores, searching in one of the defined paths.
func ReadInConfig() error { return v.ReadInConfig() }
func (v *Viper) ReadInConfig() error {
	jww.INFO.Println("Attempting to read in config file")
	filename, err := v.getConfigFile()
	if err != nil {
		return err
	}

	if !stringInSlice(v.getConfigType(), SupportedExts) {
		return UnsupportedConfigError(v.getConfigType())
	}

	jww.DEBUG.Println("Reading file: ", filename)
	file, err := afero.ReadFile(v.fs, filename)
	if err != nil {
		return err
	}

	config := make(map[string]interface{})

	err = v.unmarshalReader(bytes.NewReader(file), config)
	if err != nil {
		return err
	}

	v.config = config
	return nil
}

// MergeInConfig merges a new configuration with an existing config.
func MergeInConfig() error { return v.MergeInConfig() }
func (v *Viper) MergeInConfig() error {
	jww.INFO.Println("Attempting to merge in config file")
	filename, err := v.getConfigFile()
	if err != nil {
		return err
	}

	if !stringInSlice(v.getConfigType(), SupportedExts) {
		return UnsupportedConfigError(v.getConfigType())
	}

	file, err := afero.ReadFile(v.fs, filename)
	if err != nil {
		return err
	}

	return v.MergeConfig(bytes.NewReader(file))
}

// ReadConfig will read a configuration file, setting existing keys to nil if the
// key does not exist in the file.
func ReadConfig(in io.Reader) error { return v.ReadConfig(in) }
func (v *Viper) ReadConfig(in io.Reader) error {
	v.config = make(map[string]interface{})
	return v.unmarshalReader(in, v.config)
}

// MergeConfig merges a new configuration with an existing config.
func MergeConfig(in io.Reader) error { return v.MergeConfig(in) }
func (v *Viper) MergeConfig(in io.Reader) error {
	cfg := make(map[string]interface{})
	if err := v.unmarshalReader(in, cfg); err != nil {
		return err
	}
	return v.MergeConfigMap(cfg)
}

// MergeConfigMap merges the configuration from the map given with an existing config.
// Note that the map given may be modified.
func MergeConfigMap(cfg map[string]interface{}) error { return v.MergeConfigMap(cfg) }
func (v *Viper) MergeConfigMap(cfg map[string]interface{}) error {
	if v.config == nil {
		v.config = make(map[string]interface{})
	}
	if !v.caseSensitiveKeys {
		insensitiviseMap(cfg)
	}
	mergeMaps(cfg, v.config, nil)
	return nil
}

// WriteConfig writes the current configuration to a file.
func WriteConfig() error { return v.WriteConfig() }
func (v *Viper) WriteConfig() error {
	filename, err := v.getConfigFile()
	if err != nil {
		return err
	}
	return v.writeConfig(filename, true)
}

// SafeWriteConfig writes current configuration to file only if the file does not exist.
func SafeWriteConfig() error { return v.SafeWriteConfig() }
func (v *Viper) SafeWriteConfig() error {
	filename, err := v.getConfigFile()
	if err != nil {
		return err
	}
	return v.writeConfig(filename, false)
}

// WriteConfigAs writes current configuration to a given filename.
func WriteConfigAs(filename string) error { return v.WriteConfigAs(filename) }
func (v *Viper) WriteConfigAs(filename string) error {
	return v.writeConfig(filename, true)
}

// SafeWriteConfigAs writes current configuration to a given filename if it does not exist.
func SafeWriteConfigAs(filename string) error { return v.SafeWriteConfigAs(filename) }
func (v *Viper) SafeWriteConfigAs(filename string) error {
	return v.writeConfig(filename, false)
}

func writeConfig(filename string, force bool) error { return v.writeConfig(filename, force) }
func (v *Viper) writeConfig(filename string, force bool) error {
	jww.INFO.Println("Attempting to write configuration to file.")
	ext := filepath.Ext(filename)
	if len(ext) <= 1 {
		return fmt.Errorf("Filename: %s requires valid extension.", filename)
	}
	configType := ext[1:]
	if !stringInSlice(configType, SupportedExts) {
		return UnsupportedConfigError(configType)
	}
	if v.config == nil {
		v.config = make(map[string]interface{})
	}
	var flags int
	if force == true {
		flags = os.O_CREATE | os.O_TRUNC | os.O_WRONLY
	} else {
		if _, err := os.Stat(filename); os.IsNotExist(err) {
			flags = os.O_WRONLY
		} else {
			return fmt.Errorf("File: %s exists. Use WriteConfig to overwrite.", filename)
		}
	}
	f, err := v.fs.OpenFile(filename, flags, v.configPermissions)
	if err != nil {
		return err
	}
	return v.marshalWriter(f, configType)
}

// Unmarshal a Reader into a map.
// Should probably be an unexported function.
func unmarshalReader(in io.Reader, c map[string]interface{}) error {
	return v.unmarshalReader(in, c)
}
func (v *Viper) unmarshalReader(in io.Reader, c map[string]interface{}) error {
	buf := new(bytes.Buffer)
	buf.ReadFrom(in)

	switch strings.ToLower(v.getConfigType()) {
	case "yaml", "yml":
		if err := yaml.Unmarshal(buf.Bytes(), &c); err != nil {
			return ConfigParseError{err}
		}

	case "json":
		if err := json.Unmarshal(buf.Bytes(), &c); err != nil {
			return ConfigParseError{err}
		}

	case "hcl":
		obj, err := hcl.Parse(string(buf.Bytes()))
		if err != nil {
			return ConfigParseError{err}
		}
		if err = hcl.DecodeObject(&c, obj); err != nil {
			return ConfigParseError{err}
		}

	case "toml":
		tree, err := toml.LoadReader(buf)
		if err != nil {
			return ConfigParseError{err}
		}
		tmap := tree.ToMap()
		for k, v := range tmap {
			c[k] = v
		}

	case "properties", "props", "prop":
		v.properties = properties.NewProperties()
		var err error
		if v.properties, err = properties.Load(buf.Bytes(), properties.UTF8); err != nil {
			return ConfigParseError{err}
		}
		for _, key := range v.properties.Keys() {
			value, _ := v.properties.Get(key)
			// recursively build nested maps
			path := strings.Split(key, ".")
			lastKey := v.caseKey(path[len(path)-1])
			deepestMap := deepSearch(c, path[0:len(path)-1])
			// set innermost value
			deepestMap[lastKey] = value
		}
	}

	if !v.caseSensitiveKeys {
		insensitiviseMap(c)
	}
	return nil
}

// Marshal a map into Writer.
func marshalWriter(f afero.File, configType string) error {
	return v.marshalWriter(f, configType)
}
func (v *Viper) marshalWriter(f afero.File, configType string) error {
	c := v.AllSettings()
	switch configType {
	case "json":
		b, err := json.MarshalIndent(c, "", "  ")
		if err != nil {
			return ConfigMarshalError{err}
		}
		_, err = f.WriteString(string(b))
		if err != nil {
			return ConfigMarshalError{err}
		}

	case "hcl":
		b, err := json.Marshal(c)
		ast, err := hcl.Parse(string(b))
		if err != nil {
			return ConfigMarshalError{err}
		}
		err = printer.Fprint(f, ast.Node)
		if err != nil {
			return ConfigMarshalError{err}
		}

	case "prop", "props", "properties":
		if v.properties == nil {
			v.properties = properties.NewProperties()
		}
		p := v.properties
		for _, key := range v.AllKeys() {
			_, _, err := p.Set(key, v.GetString(key))
			if err != nil {
				return ConfigMarshalError{err}
			}
		}
		_, err := p.WriteComment(f, "#", properties.UTF8)
		if err != nil {
			return ConfigMarshalError{err}
		}

	case "toml":
		t, err := toml.TreeFromMap(c)
		if err != nil {
			return ConfigMarshalError{err}
		}
		s := t.String()
		if _, err := f.WriteString(s); err != nil {
			return ConfigMarshalError{err}
		}

	case "yaml", "yml":
		b, err := yaml.Marshal(c)
		if err != nil {
			return ConfigMarshalError{err}
		}
		if _, err = f.WriteString(string(b)); err != nil {
			return ConfigMarshalError{err}
		}
	}
	return nil
}

func keyExists(k string, m map[string]interface{}) string {
	ck := v.caseKey(k)
	for mk := range m {
		if mk == ck {
			return mk
		}
	}
	return ""
}

func castToMapStringInterface(
	src map[interface{}]interface{}) map[string]interface{} {
	tgt := map[string]interface{}{}
	for k, v := range src {
		tgt[fmt.Sprintf("%v", k)] = v
	}
	return tgt
}

func castMapStringToMapInterface(src map[string]string) map[string]interface{} {
	tgt := map[string]interface{}{}
	for k, v := range src {
		tgt[k] = v
	}
	return tgt
}

func castMapFlagToMapInterface(src map[string]FlagValue) map[string]interface{} {
	tgt := map[string]interface{}{}
	for k, v := range src {
		tgt[k] = v
	}
	return tgt
}

// mergeMaps merges two maps. The `itgt` parameter is for handling go-yaml's
// insistence on parsing nested structures as `map[interface{}]interface{}`
// instead of using a `string` as the key for nest structures beyond one level
// deep. Both map types are supported as there is a go-yaml fork that uses
// `map[string]interface{}` instead.
func mergeMaps(
	src, tgt map[string]interface{}, itgt map[interface{}]interface{}) {
	for sk, sv := range src {
		tk := keyExists(sk, tgt)
		if tk == "" {
			jww.TRACE.Printf("tk=\"\", tgt[%s]=%v", sk, sv)
			tgt[sk] = sv
			if itgt != nil {
				itgt[sk] = sv
			}
			continue
		}

		tv, ok := tgt[tk]
		if !ok {
			jww.TRACE.Printf("tgt[%s] != ok, tgt[%s]=%v", tk, sk, sv)
			tgt[sk] = sv
			if itgt != nil {
				itgt[sk] = sv
			}
			continue
		}

		svType := reflect.TypeOf(sv)
		tvType := reflect.TypeOf(tv)
		if svType != tvType {
			jww.ERROR.Printf(
				"svType != tvType; key=%s, st=%v, tt=%v, sv=%v, tv=%v",
				sk, svType, tvType, sv, tv)
			continue
		}

		jww.TRACE.Printf("processing key=%s, st=%v, tt=%v, sv=%v, tv=%v",
			sk, svType, tvType, sv, tv)

		switch ttv := tv.(type) {
		case map[interface{}]interface{}:
			jww.TRACE.Printf("merging maps (must convert)")
			tsv := sv.(map[interface{}]interface{})
			ssv := castToMapStringInterface(tsv)
			stv := castToMapStringInterface(ttv)
			mergeMaps(ssv, stv, ttv)
		case map[string]interface{}:
			jww.TRACE.Printf("merging maps")
			mergeMaps(sv.(map[string]interface{}), ttv, nil)
		default:
			jww.TRACE.Printf("setting value")
			tgt[tk] = sv
			if itgt != nil {
				itgt[tk] = sv
			}
		}
	}
}

// ReadRemoteConfig attempts to get configuration from a remote source
// and read it in the remote configuration registry.
func ReadRemoteConfig() error { return v.ReadRemoteConfig() }
func (v *Viper) ReadRemoteConfig() error {
	return v.getKeyValueConfig()
}

func WatchRemoteConfig() error { return v.WatchRemoteConfig() }
func (v *Viper) WatchRemoteConfig() error {
	return v.watchKeyValueConfig()
}

func (v *Viper) WatchRemoteConfigOnChannel() error {
	return v.watchKeyValueConfigOnChannel()
}

// Retrieve the first found remote configuration.
func (v *Viper) getKeyValueConfig() error {
	if RemoteConfig == nil {
		return RemoteConfigError("Enable the remote features by doing a blank import of the viper/remote package: '_ github.com/spf13/viper/remote'")
	}

	for _, rp := range v.remoteProviders {
		val, err := v.getRemoteConfig(rp)
		if err != nil {
			continue
		}
		v.kvstore = val
		return nil
	}
	return RemoteConfigError("No Files Found")
}

func (v *Viper) getRemoteConfig(provider RemoteProvider) (map[string]interface{}, error) {
	reader, err := RemoteConfig.Get(provider)
	if err != nil {
		return nil, err
	}
	err = v.unmarshalReader(reader, v.kvstore)
	return v.kvstore, err
}

// Retrieve the first found remote configuration.
func (v *Viper) watchKeyValueConfigOnChannel() error {
	for _, rp := range v.remoteProviders {
		respc, _ := RemoteConfig.WatchChannel(rp)
		//Todo: Add quit channel
		go func(rc <-chan *RemoteResponse) {
			for {
				b := <-rc
				reader := bytes.NewReader(b.Value)
				v.unmarshalReader(reader, v.kvstore)
			}
		}(respc)
		return nil
	}
	return RemoteConfigError("No Files Found")
}

// Retrieve the first found remote configuration.
func (v *Viper) watchKeyValueConfig() error {
	for _, rp := range v.remoteProviders {
		val, err := v.watchRemoteConfig(rp)
		if err != nil {
			continue
		}
		v.kvstore = val
		return nil
	}
	return RemoteConfigError("No Files Found")
}

func (v *Viper) watchRemoteConfig(provider RemoteProvider) (map[string]interface{}, error) {
	reader, err := RemoteConfig.Watch(provider)
	if err != nil {
		return nil, err
	}
	err = v.unmarshalReader(reader, v.kvstore)
	return v.kvstore, err
}

// AllKeys returns all keys holding a value, regardless of where they are set.
// Nested keys are returned with a v.keyDelim (= ".") separator
func AllKeys() []string { return v.AllKeys() }
func (v *Viper) AllKeys() []string {
	m := map[string]bool{}
	// add all paths, by order of descending priority to ensure correct shadowing
	m = v.flattenAndMergeMap(m, castMapStringToMapInterface(v.aliases), "")
	m = v.flattenAndMergeMap(m, v.override, "")
	m = v.mergeFlatMap(m, castMapFlagToMapInterface(v.pflags))
	m = v.mergeFlatMap(m, castMapStringToMapInterface(v.env))
	m = v.flattenAndMergeMap(m, v.config, "")
	m = v.flattenAndMergeMap(m, v.kvstore, "")
	m = v.flattenAndMergeMap(m, v.defaults, "")

	// convert set of paths to list
	a := []string{}
	for x := range m {
		a = append(a, x)
	}
	return a
}

// flattenAndMergeMap recursively flattens the given map into a map[string]bool
// of key paths (used as a set, easier to manipulate than a []string):
// - each path is merged into a single key string, delimited with v.keyDelim (= ".")
// - if a path is shadowed by an earlier value in the initial shadow map,
//   it is skipped.
// The resulting set of paths is merged to the given shadow set at the same time.
func (v *Viper) flattenAndMergeMap(shadow map[string]bool, m map[string]interface{}, prefix string) map[string]bool {
	if shadow != nil && prefix != "" && shadow[prefix] {
		// prefix is shadowed => nothing more to flatten
		return shadow
	}
	if shadow == nil {
		shadow = make(map[string]bool)
	}

	var m2 map[string]interface{}
	if prefix != "" {
		prefix += v.keyDelim
	}
	for k, val := range m {
		fullKey := prefix + k
		switch val.(type) {
		case map[string]interface{}:
			m2 = val.(map[string]interface{})
		case map[interface{}]interface{}:
			m2 = cast.ToStringMap(val)
		default:
			// immediate value
			shadow[v.caseKey(fullKey)] = true
			continue
		}
		// recursively merge to shadow map
		shadow = v.flattenAndMergeMap(shadow, m2, fullKey)
	}
	return shadow
}

// mergeFlatMap merges the given maps, excluding values of the second map
// shadowed by values from the first map.
func (v *Viper) mergeFlatMap(shadow map[string]bool, m map[string]interface{}) map[string]bool {
	// scan keys
outer:
	for k, _ := range m {
		path := strings.Split(k, v.keyDelim)
		// scan intermediate paths
		var parentKey string
		for i := 1; i < len(path); i++ {
			parentKey = strings.Join(path[0:i], v.keyDelim)
			if shadow[parentKey] {
				// path is shadowed, continue
				continue outer
			}
		}
		// add key
		shadow[v.caseKey(k)] = true
	}
	return shadow
}

// AllSettings merges all settings and returns them as a map[string]interface{}.
func AllSettings() map[string]interface{} { return v.AllSettings() }
func (v *Viper) AllSettings() map[string]interface{} {
	m := map[string]interface{}{}
	// start from the list of keys, and construct the map one value at a time
	for _, k := range v.AllKeys() {
		value := v.Get(k)
		if value == nil {
			// should not happen, since AllKeys() returns only keys holding a value,
			// check just in case anything changes
			continue
		}
		path := strings.Split(k, v.keyDelim)
		lastKey := v.caseKey(path[len(path)-1])
		deepestMap := deepSearch(m, path[0:len(path)-1])
		// set innermost value
		deepestMap[lastKey] = value
	}
	return m
}

// SetFs sets the filesystem to use to read configuration.
func SetFs(fs afero.Fs) { v.SetFs(fs) }
func (v *Viper) SetFs(fs afero.Fs) {
	v.fs = fs
}

// SetConfigName sets name for the config file.
// Does not include extension.
func SetConfigName(in string) { v.SetConfigName(in) }
func (v *Viper) SetConfigName(in string) {
	if in != "" {
		v.configName = in
		v.configFile = ""
	}
}

// SetConfigType sets the type of the configuration returned by the
// remote source, e.g. "json".
func SetConfigType(in string) { v.SetConfigType(in) }
func (v *Viper) SetConfigType(in string) {
	if in != "" {
		v.configType = in
	}
}

<<<<<<< HEAD
// SetKeysCaseSensitive disables the default behaviour of
// case-insensitivising (lowercasing) keys and preserves the key casing
// as they are found in the config files. It is important
// to note that operations such as set and merge when
// case sensitivity is 'on', and whtn it is turneed 'off',
// are incompatible. A key that is set when case sentivity
// is 'on' may not be retrievable when case sensitivity is turned 'off',
// as the original casing is permanently lost in the former mode.
// That is ideally, this should only be invoked only once,
// during initialisation, and the subsequent usage must adhere
// to the same case sentivity.
func SetKeysCaseSensitive(on bool) { v.SetKeysCaseSensitive(on) }
func (v *Viper) SetKeysCaseSensitive(on bool) {
	v.caseSensitiveKeys = on
=======
// SetConfigPermissions sets the permissions for the config file.
func SetConfigPermissions(perm os.FileMode) { v.SetConfigPermissions(perm) }
func (v *Viper) SetConfigPermissions(perm os.FileMode) {
	v.configPermissions = perm.Perm()
>>>>>>> fccfc2c2
}

func (v *Viper) getConfigType() string {
	if v.configType != "" {
		return v.configType
	}

	cf, err := v.getConfigFile()
	if err != nil {
		return ""
	}

	ext := filepath.Ext(cf)

	if len(ext) > 1 {
		return ext[1:]
	}

	return ""
}

func (v *Viper) getConfigFile() (string, error) {
	if v.configFile == "" {
		cf, err := v.findConfigFile()
		if err != nil {
			return "", err
		}
		v.configFile = cf
	}
	return v.configFile, nil
}

func (v *Viper) searchInPath(in string) (filename string) {
	jww.DEBUG.Println("Searching for config in ", in)
	for _, ext := range SupportedExts {
		jww.DEBUG.Println("Checking for", filepath.Join(in, v.configName+"."+ext))
		if b, _ := exists(v.fs, filepath.Join(in, v.configName+"."+ext)); b {
			jww.DEBUG.Println("Found: ", filepath.Join(in, v.configName+"."+ext))
			return filepath.Join(in, v.configName+"."+ext)
		}
	}

	return ""
}

// caseKey cases (preserves sensitivity or lowercases) a
// given key based on the keyCaseSensitivity config.
func (v *Viper) caseKey(in string) (filename string) {
	if v.caseSensitiveKeys {
		return in
	}
	return strings.ToLower(in)
}

// Search all configPaths for any config file.
// Returns the first path that exists (and is a config file).
func (v *Viper) findConfigFile() (string, error) {
	jww.INFO.Println("Searching for config in ", v.configPaths)

	for _, cp := range v.configPaths {
		file := v.searchInPath(cp)
		if file != "" {
			return file, nil
		}
	}
	return "", ConfigFileNotFoundError{v.configName, fmt.Sprintf("%s", v.configPaths)}
}

// Debug prints all configuration registries for debugging
// purposes.
func Debug() { v.Debug() }
func (v *Viper) Debug() {
	fmt.Printf("Aliases:\n%#v\n", v.aliases)
	fmt.Printf("Override:\n%#v\n", v.override)
	fmt.Printf("PFlags:\n%#v\n", v.pflags)
	fmt.Printf("Env:\n%#v\n", v.env)
	fmt.Printf("Key/Value Store:\n%#v\n", v.kvstore)
	fmt.Printf("Config:\n%#v\n", v.config)
	fmt.Printf("Defaults:\n%#v\n", v.defaults)
}<|MERGE_RESOLUTION|>--- conflicted
+++ resolved
@@ -1772,7 +1772,6 @@
 	}
 }
 
-<<<<<<< HEAD
 // SetKeysCaseSensitive disables the default behaviour of
 // case-insensitivising (lowercasing) keys and preserves the key casing
 // as they are found in the config files. It is important
@@ -1787,12 +1786,12 @@
 func SetKeysCaseSensitive(on bool) { v.SetKeysCaseSensitive(on) }
 func (v *Viper) SetKeysCaseSensitive(on bool) {
 	v.caseSensitiveKeys = on
-=======
+}
+
 // SetConfigPermissions sets the permissions for the config file.
 func SetConfigPermissions(perm os.FileMode) { v.SetConfigPermissions(perm) }
 func (v *Viper) SetConfigPermissions(perm os.FileMode) {
 	v.configPermissions = perm.Perm()
->>>>>>> fccfc2c2
 }
 
 func (v *Viper) getConfigType() string {
