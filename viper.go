--- conflicted
+++ resolved
@@ -731,13 +731,8 @@
 func Get(key string) interface{} { return v.Get(key) }
 
 func (v *Viper) Get(key string) interface{} {
-<<<<<<< HEAD
-	lcaseKey := strings.ToLower(key)
-	val := v.find(lcaseKey, true)
-=======
 	casedKey := v.caseKey(key)
-	val := v.find(casedKey)
->>>>>>> efcc8aa2
+	val := v.find(casedKey, true)
 	if val == nil {
 		return nil
 	}
@@ -1052,7 +1047,6 @@
 // Given a key, find the value.
 //
 // Viper will check to see if an alias exists first.
-<<<<<<< HEAD
 // Viper will then check in the following order:
 // flag, env, config file, key/value store.
 // Lastly, if no value was found and flagDefault is true, and if the key
@@ -1060,16 +1054,10 @@
 //
 // Note: this assumes a lower-cased key given.
 func (v *Viper) find(lcaseKey string, flagDefault bool) interface{} {
-=======
-// Note: By default, this assumes that a lowercase key is given.
-// This behavior can be modified with viper.SetKeysCaseSensitive.
-func (v *Viper) find(key string) interface{} {
-
->>>>>>> efcc8aa2
 	var (
 		val    interface{}
 		exists bool
-		path   = strings.Split(key, v.keyDelim)
+		path   = strings.Split(lcaseKey, v.keyDelim)
 		nested = len(path) > 1
 	)
 
@@ -1079,8 +1067,8 @@
 	}
 
 	// if the requested key is an alias, then return the proper key
-	key = v.realKey(key)
-	path = strings.Split(key, v.keyDelim)
+	lcaseKey = v.realKey(lcaseKey)
+	path = strings.Split(lcaseKey, v.keyDelim)
 	nested = len(path) > 1
 
 	// Set() override first
@@ -1093,7 +1081,7 @@
 	}
 
 	// PFlag override next
-	flag, exists := v.pflags[key]
+	flag, exists := v.pflags[lcaseKey]
 	if exists && flag.HasChanged() {
 		switch flag.ValueType() {
 		case "int", "int8", "int16", "int32", "int64":
@@ -1124,14 +1112,14 @@
 	if v.automaticEnvApplied {
 		// even if it hasn't been registered, if automaticEnv is used,
 		// check any Get request
-		if val, ok := v.getEnv(v.mergeWithEnvPrefix(key)); ok {
+		if val, ok := v.getEnv(v.mergeWithEnvPrefix(lcaseKey)); ok {
 			return val
 		}
 		if nested && v.isPathShadowedInAutoEnv(path) != "" {
 			return nil
 		}
 	}
-	envkey, exists := v.env[key]
+	envkey, exists := v.env[lcaseKey]
 	if exists {
 		if val, ok := v.getEnv(envkey); ok {
 			return val
@@ -1168,7 +1156,6 @@
 		return nil
 	}
 
-<<<<<<< HEAD
 	if flagDefault {
 		// last chance: if no value is found and a flag does exist for the key,
 		// get the flag's default value even if the flag's value has not been set.
@@ -1193,23 +1180,6 @@
 			default:
 				return flag.ValueString()
 			}
-=======
-	// last chance: if no other value is returned and a flag does exist for the value,
-	// get the flag's value even if the flag's value has not changed
-	if flag, exists := v.pflags[key]; exists {
-		switch flag.ValueType() {
-		case "int", "int8", "int16", "int32", "int64":
-			return cast.ToInt(flag.ValueString())
-		case "bool":
-			return cast.ToBool(flag.ValueString())
-		case "stringSlice":
-			s := strings.TrimPrefix(flag.ValueString(), "[")
-			s = strings.TrimSuffix(s, "]")
-			res, _ := readAsCSV(s)
-			return res
-		default:
-			return flag.ValueString()
->>>>>>> efcc8aa2
 		}
 		// last item, no need to check shadowing
 	}
@@ -1256,13 +1226,8 @@
 func IsSet(key string) bool { return v.IsSet(key) }
 
 func (v *Viper) IsSet(key string) bool {
-<<<<<<< HEAD
-	lcaseKey := strings.ToLower(key)
-	val := v.find(lcaseKey, false)
-=======
 	casedKey := v.caseKey(key)
-	val := v.find(casedKey)
->>>>>>> efcc8aa2
+	val := v.find(casedKey, false)
 	return val != nil
 }
 
