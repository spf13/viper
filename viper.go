// Copyright © 2014 Steve Francia <spf@spf13.com>.
//
// Use of this source code is governed by an MIT-style
// license that can be found in the LICENSE file.

// Viper is a application configuration system.
// It believes that applications can be configured a variety of ways
// via flags, ENVIRONMENT variables, configuration files retrieved
// from the file system, or a remote key/value store.

// Each item takes precedence over the item below it:

// overrides
// flag
// env
// config
// key/value store
// default

package viper

import (
	"bytes"
	"encoding/csv"
	"encoding/json"
	"fmt"
	"io"
	"log"
	"os"
	"path/filepath"
	"reflect"
	"strings"
	"sync"
	"time"

	yaml "gopkg.in/yaml.v2"

	"github.com/fsnotify/fsnotify"
	"github.com/hashicorp/hcl"
	"github.com/hashicorp/hcl/hcl/printer"
	"github.com/magiconair/properties"
	"github.com/mitchellh/mapstructure"
	toml "github.com/pelletier/go-toml"
	"github.com/spf13/afero"
	"github.com/spf13/cast"
	jww "github.com/spf13/jwalterweatherman"
	"github.com/spf13/pflag"
)

// ConfigMarshalError happens when failing to marshal the configuration.
type ConfigMarshalError struct {
	err error
}

// Error returns the formatted configuration error.
func (e ConfigMarshalError) Error() string {
	return fmt.Sprintf("While marshaling config: %s", e.err.Error())
}

var v *Viper

type RemoteResponse struct {
	Value []byte
	Error error
}

func init() {
	v = New()
}

type remoteConfigFactory interface {
	Get(rp RemoteProvider) (io.Reader, error)
	Watch(rp RemoteProvider) (io.Reader, error)
	WatchChannel(rp RemoteProvider) (<-chan *RemoteResponse, chan bool)
}

// RemoteConfig is optional, see the remote package
var RemoteConfig remoteConfigFactory

// UnsupportedConfigError denotes encountering an unsupported
// configuration filetype.
type UnsupportedConfigError string

// Error returns the formatted configuration error.
func (str UnsupportedConfigError) Error() string {
	return fmt.Sprintf("Unsupported Config Type %q", string(str))
}

// UnsupportedRemoteProviderError denotes encountering an unsupported remote
// provider. Currently only etcd and Consul are supported.
type UnsupportedRemoteProviderError string

// Error returns the formatted remote provider error.
func (str UnsupportedRemoteProviderError) Error() string {
	return fmt.Sprintf("Unsupported Remote Provider Type %q", string(str))
}

// RemoteConfigError denotes encountering an error while trying to
// pull the configuration from the remote provider.
type RemoteConfigError string

// Error returns the formatted remote provider error
func (rce RemoteConfigError) Error() string {
	return fmt.Sprintf("Remote Configurations Error: %s", string(rce))
}

// ConfigFileNotFoundError denotes failing to find configuration file.
type ConfigFileNotFoundError struct {
	name, locations string
}

// Error returns the formatted configuration error.
func (fnfe ConfigFileNotFoundError) Error() string {
	return fmt.Sprintf("Config File %q Not Found in %q", fnfe.name, fnfe.locations)
}

// A DecoderConfigOption can be passed to viper.Unmarshal to configure
// mapstructure.DecoderConfig options
type DecoderConfigOption func(*mapstructure.DecoderConfig)

// DecodeHook returns a DecoderConfigOption which overrides the default
// DecoderConfig.DecodeHook value, the default is:
//
//  mapstructure.ComposeDecodeHookFunc(
//		mapstructure.StringToTimeDurationHookFunc(),
//		mapstructure.StringToSliceHookFunc(","),
//	)
func DecodeHook(hook mapstructure.DecodeHookFunc) DecoderConfigOption {
	return func(c *mapstructure.DecoderConfig) {
		c.DecodeHook = hook
	}
}

// Viper is a prioritized configuration registry. It
// maintains a set of configuration sources, fetches
// values to populate those, and provides them according
// to the source's priority.
// The priority of the sources is the following:
// 1. overrides
// 2. flags
// 3. env. variables
// 4. config file
// 5. key/value store
// 6. defaults
//
// For example, if values from the following sources were loaded:
//
//  Defaults : {
//  	"secret": "",
//  	"user": "default",
//  	"endpoint": "https://localhost"
//  }
//  Config : {
//  	"user": "root"
//  	"secret": "defaultsecret"
//  }
//  Env : {
//  	"secret": "somesecretkey"
//  }
//
// The resulting config will have the following values:
//
//	{
//		"secret": "somesecretkey",
//		"user": "root",
//		"endpoint": "https://localhost"
//	}
type Viper struct {
	// Delimiter that separates a list of keys
	// used to access a nested value in one go
	keyDelim string

	// A set of paths to look for the config file in
	configPaths []string

	// The filesystem to read config from.
	fs afero.Fs

	// A set of remote providers to search for the configuration
	remoteProviders []*defaultRemoteProvider

	// Name of file to look for inside the path
	configName        string
	configFile        string
	configType        string
	configPermissions os.FileMode
	envPrefix         string

	automaticEnvApplied bool
	envKeyReplacer      *strings.Replacer
	allowEmptyEnv       bool

	config         map[string]interface{}
	override       map[string]interface{}
	defaults       map[string]interface{}
	kvstore        map[string]interface{}
	pflags         map[string]FlagValue
	env            map[string]string
	aliases        map[string]string
	typeByDefValue bool

	// Store read properties on the object so that we can write back in order with comments.
	// This will only be used if the configuration read is a properties file.
	properties *properties.Properties

	onConfigChange func(fsnotify.Event)
}

// New returns an initialized Viper instance.
func New() *Viper {
	v := new(Viper)
	v.keyDelim = "."
	v.configName = "config"
	v.configPermissions = os.FileMode(0644)
	v.fs = afero.NewOsFs()
	v.config = make(map[string]interface{})
	v.override = make(map[string]interface{})
	v.defaults = make(map[string]interface{})
	v.kvstore = make(map[string]interface{})
	v.pflags = make(map[string]FlagValue)
	v.env = make(map[string]string)
	v.aliases = make(map[string]string)
	v.typeByDefValue = false

	return v
}

// Intended for testing, will reset all to default settings.
// In the public interface for the viper package so applications
// can use it in their testing as well.
func Reset() {
	v = New()
	SupportedExts = []string{"json", "toml", "yaml", "yml", "properties", "props", "prop", "hcl"}
	SupportedRemoteProviders = []string{"etcd", "consul"}
}

type defaultRemoteProvider struct {
	provider      string
	endpoint      string
	path          string
	secretKeyring string
}

func (rp defaultRemoteProvider) Provider() string {
	return rp.provider
}

func (rp defaultRemoteProvider) Endpoint() string {
	return rp.endpoint
}

func (rp defaultRemoteProvider) Path() string {
	return rp.path
}

func (rp defaultRemoteProvider) SecretKeyring() string {
	return rp.secretKeyring
}

// RemoteProvider stores the configuration necessary
// to connect to a remote key/value store.
// Optional secretKeyring to unencrypt encrypted values
// can be provided.
type RemoteProvider interface {
	Provider() string
	Endpoint() string
	Path() string
	SecretKeyring() string
}

// SupportedExts are universally supported extensions.
var SupportedExts = []string{"json", "toml", "yaml", "yml", "properties", "props", "prop", "hcl"}

// SupportedRemoteProviders are universally supported remote providers.
var SupportedRemoteProviders = []string{"etcd", "consul"}

func OnConfigChange(run func(in fsnotify.Event)) { v.OnConfigChange(run) }
func (v *Viper) OnConfigChange(run func(in fsnotify.Event)) {
	v.onConfigChange = run
}

func WatchConfig() { v.WatchConfig() }

func (v *Viper) WatchConfig() {
	initWG := sync.WaitGroup{}
	initWG.Add(1)
	go func() {
		watcher, err := fsnotify.NewWatcher()
		if err != nil {
			log.Fatal(err)
		}
		defer watcher.Close()
		// we have to watch the entire directory to pick up renames/atomic saves in a cross-platform way
		filename, err := v.getConfigFile()
		if err != nil {
			log.Printf("error: %v\n", err)
			return
		}

		configFile := filepath.Clean(filename)
		configDir, _ := filepath.Split(configFile)
		realConfigFile, _ := filepath.EvalSymlinks(filename)

		eventsWG := sync.WaitGroup{}
		eventsWG.Add(1)
		go func() {
			for {
				select {
				case event, ok := <-watcher.Events:
					if !ok { // 'Events' channel is closed
						eventsWG.Done()
						return
					}
					currentConfigFile, _ := filepath.EvalSymlinks(filename)
					// we only care about the config file with the following cases:
					// 1 - if the config file was modified or created
					// 2 - if the real path to the config file changed (eg: k8s ConfigMap replacement)
					const writeOrCreateMask = fsnotify.Write | fsnotify.Create
					if (filepath.Clean(event.Name) == configFile &&
						event.Op&writeOrCreateMask != 0) ||
						(currentConfigFile != "" && currentConfigFile != realConfigFile) {
						realConfigFile = currentConfigFile
						err := v.ReadInConfig()
						if err != nil {
							log.Printf("error reading config file: %v\n", err)
						}
						if v.onConfigChange != nil {
							v.onConfigChange(event)
						}
					} else if filepath.Clean(event.Name) == configFile &&
						event.Op&fsnotify.Remove&fsnotify.Remove != 0 {
						eventsWG.Done()
						return
					}

				case err, ok := <-watcher.Errors:
					if ok { // 'Errors' channel is not closed
						log.Printf("watcher error: %v\n", err)
					}
					eventsWG.Done()
					return
				}
			}
		}()
		watcher.Add(configDir)
		initWG.Done()   // done initalizing the watch in this go routine, so the parent routine can move on...
		eventsWG.Wait() // now, wait for event loop to end in this go-routine...
	}()
	initWG.Wait() // make sure that the go routine above fully ended before returning
}

// SetConfigFile explicitly defines the path, name and extension of the config file.
// Viper will use this and not check any of the config paths.
func SetConfigFile(in string) { v.SetConfigFile(in) }
func (v *Viper) SetConfigFile(in string) {
	if in != "" {
		v.configFile = in
	}
}

// SetEnvPrefix defines a prefix that ENVIRONMENT variables will use.
// E.g. if your prefix is "spf", the env registry will look for env
// variables that start with "SPF_".
func SetEnvPrefix(in string) { v.SetEnvPrefix(in) }
func (v *Viper) SetEnvPrefix(in string) {
	if in != "" {
		v.envPrefix = in
	}
}

func (v *Viper) mergeWithEnvPrefix(in string) string {
	if v.envPrefix != "" {
		return strings.ToUpper(v.envPrefix + "_" + in)
	}

	return strings.ToUpper(in)
}

// AllowEmptyEnv tells Viper to consider set,
// but empty environment variables as valid values instead of falling back.
// For backward compatibility reasons this is false by default.
func AllowEmptyEnv(allowEmptyEnv bool) { v.AllowEmptyEnv(allowEmptyEnv) }
func (v *Viper) AllowEmptyEnv(allowEmptyEnv bool) {
	v.allowEmptyEnv = allowEmptyEnv
}

// TODO: should getEnv logic be moved into find(). Can generalize the use of
// rewriting keys many things, Ex: Get('someKey') -> some_key
// (camel case to snake case for JSON keys perhaps)

// getEnv is a wrapper around os.Getenv which replaces characters in the original
// key. This allows env vars which have different keys than the config object
// keys.
func (v *Viper) getEnv(key string) (string, bool) {
	if v.envKeyReplacer != nil {
		key = v.envKeyReplacer.Replace(key)
	}

	val, ok := os.LookupEnv(key)

	return val, ok && (v.allowEmptyEnv || val != "")
}

// ConfigFileUsed returns the file used to populate the config registry.
func ConfigFileUsed() string            { return v.ConfigFileUsed() }
func (v *Viper) ConfigFileUsed() string { return v.configFile }

// AddConfigPath adds a path for Viper to search for the config file in.
// Can be called multiple times to define multiple search paths.
func AddConfigPath(in string) { v.AddConfigPath(in) }
func (v *Viper) AddConfigPath(in string) {
	if in != "" {
		absin := absPathify(in)
		jww.INFO.Println("adding", absin, "to paths to search")
		if !stringInSlice(absin, v.configPaths) {
			v.configPaths = append(v.configPaths, absin)
		}
	}
}

// AddRemoteProvider adds a remote configuration source.
// Remote Providers are searched in the order they are added.
// provider is a string value, "etcd" or "consul" are currently supported.
// endpoint is the url.  etcd requires http://ip:port  consul requires ip:port
// path is the path in the k/v store to retrieve configuration
// To retrieve a config file called myapp.json from /configs/myapp.json
// you should set path to /configs and set config name (SetConfigName()) to
// "myapp"
func AddRemoteProvider(provider, endpoint, path string) error {
	return v.AddRemoteProvider(provider, endpoint, path)
}
func (v *Viper) AddRemoteProvider(provider, endpoint, path string) error {
	if !stringInSlice(provider, SupportedRemoteProviders) {
		return UnsupportedRemoteProviderError(provider)
	}
	if provider != "" && endpoint != "" {
		jww.INFO.Printf("adding %s:%s to remote provider list", provider, endpoint)
		rp := &defaultRemoteProvider{
			endpoint: endpoint,
			provider: provider,
			path:     path,
		}
		if !v.providerPathExists(rp) {
			v.remoteProviders = append(v.remoteProviders, rp)
		}
	}
	return nil
}

// AddSecureRemoteProvider adds a remote configuration source.
// Secure Remote Providers are searched in the order they are added.
// provider is a string value, "etcd" or "consul" are currently supported.
// endpoint is the url.  etcd requires http://ip:port  consul requires ip:port
// secretkeyring is the filepath to your openpgp secret keyring.  e.g. /etc/secrets/myring.gpg
// path is the path in the k/v store to retrieve configuration
// To retrieve a config file called myapp.json from /configs/myapp.json
// you should set path to /configs and set config name (SetConfigName()) to
// "myapp"
// Secure Remote Providers are implemented with github.com/xordataexchange/crypt
func AddSecureRemoteProvider(provider, endpoint, path, secretkeyring string) error {
	return v.AddSecureRemoteProvider(provider, endpoint, path, secretkeyring)
}

func (v *Viper) AddSecureRemoteProvider(provider, endpoint, path, secretkeyring string) error {
	if !stringInSlice(provider, SupportedRemoteProviders) {
		return UnsupportedRemoteProviderError(provider)
	}
	if provider != "" && endpoint != "" {
		jww.INFO.Printf("adding %s:%s to remote provider list", provider, endpoint)
		rp := &defaultRemoteProvider{
			endpoint:      endpoint,
			provider:      provider,
			path:          path,
			secretKeyring: secretkeyring,
		}
		if !v.providerPathExists(rp) {
			v.remoteProviders = append(v.remoteProviders, rp)
		}
	}
	return nil
}

func (v *Viper) providerPathExists(p *defaultRemoteProvider) bool {
	for _, y := range v.remoteProviders {
		if reflect.DeepEqual(y, p) {
			return true
		}
	}
	return false
}

// searchMap recursively searches for a value for path in source map.
// Returns nil if not found.
// Note: This assumes that the path entries and map keys are lower cased.
func (v *Viper) searchMap(source map[string]interface{}, path []string) interface{} {
	if len(path) == 0 {
		return source
	}

	next, ok := source[path[0]]
	if ok {
		// Fast path
		if len(path) == 1 {
			return next
		}

		// Nested case
		switch next.(type) {
		case map[interface{}]interface{}:
			return v.searchMap(cast.ToStringMap(next), path[1:])
		case map[string]interface{}:
			// Type assertion is safe here since it is only reached
			// if the type of `next` is the same as the type being asserted
			return v.searchMap(next.(map[string]interface{}), path[1:])
		default:
			// got a value but nested key expected, return "nil" for not found
			return nil
		}
	}
	return nil
}

// searchMapWithPathPrefixes recursively searches for a value for path in source map.
//
// While searchMap() considers each path element as a single map key, this
// function searches for, and prioritizes, merged path elements.
// e.g., if in the source, "foo" is defined with a sub-key "bar", and "foo.bar"
// is also defined, this latter value is returned for path ["foo", "bar"].
//
// This should be useful only at config level (other maps may not contain dots
// in their keys).
//
// Note: This assumes that the path entries and map keys are lower cased.
func (v *Viper) searchMapWithPathPrefixes(source map[string]interface{}, path []string) interface{} {
	if len(path) == 0 {
		return source
	}

	// search for path prefixes, starting from the longest one
	for i := len(path); i > 0; i-- {
		prefixKey := strings.ToLower(strings.Join(path[0:i], v.keyDelim))

		next, ok := source[prefixKey]
		if ok {
			// Fast path
			if i == len(path) {
				return next
			}

			// Nested case
			var val interface{}
			switch next.(type) {
			case map[interface{}]interface{}:
				val = v.searchMapWithPathPrefixes(cast.ToStringMap(next), path[i:])
			case map[string]interface{}:
				// Type assertion is safe here since it is only reached
				// if the type of `next` is the same as the type being asserted
				val = v.searchMapWithPathPrefixes(next.(map[string]interface{}), path[i:])
			default:
				// got a value but nested key expected, do nothing and look for next prefix
			}
			if val != nil {
				return val
			}
		}
	}

	// not found
	return nil
}

// isPathShadowedInDeepMap makes sure the given path is not shadowed somewhere
// on its path in the map.
// e.g., if "foo.bar" has a value in the given map, it “shadows”
//       "foo.bar.baz" in a lower-priority map
func (v *Viper) isPathShadowedInDeepMap(path []string, m map[string]interface{}) string {
	var parentVal interface{}
	for i := 1; i < len(path); i++ {
		parentVal = v.searchMap(m, path[0:i])
		if parentVal == nil {
			// not found, no need to add more path elements
			return ""
		}
		switch parentVal.(type) {
		case map[interface{}]interface{}:
			continue
		case map[string]interface{}:
			continue
		default:
			// parentVal is a regular value which shadows "path"
			return strings.Join(path[0:i], v.keyDelim)
		}
	}
	return ""
}

// isPathShadowedInFlatMap makes sure the given path is not shadowed somewhere
// in a sub-path of the map.
// e.g., if "foo.bar" has a value in the given map, it “shadows”
//       "foo.bar.baz" in a lower-priority map
func (v *Viper) isPathShadowedInFlatMap(path []string, mi interface{}) string {
	// unify input map
	var m map[string]interface{}
	switch mi.(type) {
	case map[string]string, map[string]FlagValue:
		m = cast.ToStringMap(mi)
	default:
		return ""
	}

	// scan paths
	var parentKey string
	for i := 1; i < len(path); i++ {
		parentKey = strings.Join(path[0:i], v.keyDelim)
		if _, ok := m[parentKey]; ok {
			return parentKey
		}
	}
	return ""
}

// isPathShadowedInAutoEnv makes sure the given path is not shadowed somewhere
// in the environment, when automatic env is on.
// e.g., if "foo.bar" has a value in the environment, it “shadows”
//       "foo.bar.baz" in a lower-priority map
func (v *Viper) isPathShadowedInAutoEnv(path []string) string {
	var parentKey string
	for i := 1; i < len(path); i++ {
		parentKey = strings.Join(path[0:i], v.keyDelim)
		if _, ok := v.getEnv(v.mergeWithEnvPrefix(parentKey)); ok {
			return parentKey
		}
	}
	return ""
}

// SetTypeByDefaultValue enables or disables the inference of a key value's
// type when the Get function is used based upon a key's default value as
// opposed to the value returned based on the normal fetch logic.
//
// For example, if a key has a default value of []string{} and the same key
// is set via an environment variable to "a b c", a call to the Get function
// would return a string slice for the key if the key's type is inferred by
// the default value and the Get function would return:
//
//   []string {"a", "b", "c"}
//
// Otherwise the Get function would return:
//
//   "a b c"
func SetTypeByDefaultValue(enable bool) { v.SetTypeByDefaultValue(enable) }
func (v *Viper) SetTypeByDefaultValue(enable bool) {
	v.typeByDefValue = enable
}

// GetViper gets the global Viper instance.
func GetViper() *Viper {
	return v
}

// Get can retrieve any value given the key to use.
// Get is case-insensitive for a key.
// Get has the behavior of returning the value associated with the first
// place from where it is set. Viper will check in the following order:
// override, flag, env, config file, key/value store, default
//
// Get returns an interface. For a specific value use one of the Get____ methods.
func Get(key string) interface{} { return v.Get(key) }
func (v *Viper) Get(key string) interface{} {
	lcaseKey := strings.ToLower(key)
	val := v.find(lcaseKey)
	if val == nil {
		return nil
	}

	if v.typeByDefValue {
		// TODO(bep) this branch isn't covered by a single test.
		valType := val
		path := strings.Split(lcaseKey, v.keyDelim)
		defVal := v.searchMap(v.defaults, path)
		if defVal != nil {
			valType = defVal
		}

		switch valType.(type) {
		case bool:
			return cast.ToBool(val)
		case string:
			return cast.ToString(val)
		case int32, int16, int8, int:
			return cast.ToInt(val)
<<<<<<< HEAD
		case uint:
			return cast.ToUint(val)
		case uint32:
			return cast.ToUint32(val)
		case uint64:
			return cast.ToUint64(val)
=======
		case int64:
			return cast.ToInt64(val)
>>>>>>> fccfc2c2
		case float64, float32:
			return cast.ToFloat64(val)
		case time.Time:
			return cast.ToTime(val)
		case time.Duration:
			return cast.ToDuration(val)
		case []string:
			return cast.ToStringSlice(val)
		}
	}

	return val
}

// Sub returns new Viper instance representing a sub tree of this instance.
// Sub is case-insensitive for a key.
func Sub(key string) *Viper { return v.Sub(key) }
func (v *Viper) Sub(key string) *Viper {
	subv := New()
	data := v.Get(key)
	if data == nil {
		return nil
	}

	if reflect.TypeOf(data).Kind() == reflect.Map {
		subv.config = cast.ToStringMap(data)
		return subv
	}
	return nil
}

// GetString returns the value associated with the key as a string.
func GetString(key string) string { return v.GetString(key) }
func (v *Viper) GetString(key string) string {
	return cast.ToString(v.Get(key))
}

// GetBool returns the value associated with the key as a boolean.
func GetBool(key string) bool { return v.GetBool(key) }
func (v *Viper) GetBool(key string) bool {
	return cast.ToBool(v.Get(key))
}

// GetInt returns the value associated with the key as an integer.
func GetInt(key string) int { return v.GetInt(key) }
func (v *Viper) GetInt(key string) int {
	return cast.ToInt(v.Get(key))
}

// GetInt32 returns the value associated with the key as an integer.
func GetInt32(key string) int32 { return v.GetInt32(key) }
func (v *Viper) GetInt32(key string) int32 {
	return cast.ToInt32(v.Get(key))
}

// GetInt64 returns the value associated with the key as an integer.
func GetInt64(key string) int64 { return v.GetInt64(key) }
func (v *Viper) GetInt64(key string) int64 {
	return cast.ToInt64(v.Get(key))
}

// GetUint returns the value associated with the key as an unsigned integer.
func GetUint(key string) uint { return v.GetUint(key) }
func (v *Viper) GetUint(key string) uint {
	return cast.ToUint(v.Get(key))
}

// GetUint32 returns the value associated with the key as an unsigned integer.
func GetUint32(key string) uint32 { return v.GetUint32(key) }
func (v *Viper) GetUint32(key string) uint32 {
	return cast.ToUint32(v.Get(key))
}

// GetUint64 returns the value associated with the key as an unsigned integer.
func GetUint64(key string) uint64 { return v.GetUint64(key) }
func (v *Viper) GetUint64(key string) uint64 {
	return cast.ToUint64(v.Get(key))
}

// GetFloat64 returns the value associated with the key as a float64.
func GetFloat64(key string) float64 { return v.GetFloat64(key) }
func (v *Viper) GetFloat64(key string) float64 {
	return cast.ToFloat64(v.Get(key))
}

// GetTime returns the value associated with the key as time.
func GetTime(key string) time.Time { return v.GetTime(key) }
func (v *Viper) GetTime(key string) time.Time {
	return cast.ToTime(v.Get(key))
}

// GetDuration returns the value associated with the key as a duration.
func GetDuration(key string) time.Duration { return v.GetDuration(key) }
func (v *Viper) GetDuration(key string) time.Duration {
	return cast.ToDuration(v.Get(key))
}

// GetStringSlice returns the value associated with the key as a slice of strings.
func GetStringSlice(key string) []string { return v.GetStringSlice(key) }
func (v *Viper) GetStringSlice(key string) []string {
	return cast.ToStringSlice(v.Get(key))
}

// GetStringMap returns the value associated with the key as a map of interfaces.
func GetStringMap(key string) map[string]interface{} { return v.GetStringMap(key) }
func (v *Viper) GetStringMap(key string) map[string]interface{} {
	return cast.ToStringMap(v.Get(key))
}

// GetStringMapString returns the value associated with the key as a map of strings.
func GetStringMapString(key string) map[string]string { return v.GetStringMapString(key) }
func (v *Viper) GetStringMapString(key string) map[string]string {
	return cast.ToStringMapString(v.Get(key))
}

// GetStringMapStringSlice returns the value associated with the key as a map to a slice of strings.
func GetStringMapStringSlice(key string) map[string][]string { return v.GetStringMapStringSlice(key) }
func (v *Viper) GetStringMapStringSlice(key string) map[string][]string {
	return cast.ToStringMapStringSlice(v.Get(key))
}

// GetSizeInBytes returns the size of the value associated with the given key
// in bytes.
func GetSizeInBytes(key string) uint { return v.GetSizeInBytes(key) }
func (v *Viper) GetSizeInBytes(key string) uint {
	sizeStr := cast.ToString(v.Get(key))
	return parseSizeInBytes(sizeStr)
}

// UnmarshalKey takes a single key and unmarshals it into a Struct.
func UnmarshalKey(key string, rawVal interface{}, opts ...DecoderConfigOption) error {
	return v.UnmarshalKey(key, rawVal, opts...)
}
func (v *Viper) UnmarshalKey(key string, rawVal interface{}, opts ...DecoderConfigOption) error {
	err := decode(v.Get(key), defaultDecoderConfig(rawVal, opts...))

	if err != nil {
		return err
	}

	return nil
}

// Unmarshal unmarshals the config into a Struct. Make sure that the tags
// on the fields of the structure are properly set.
func Unmarshal(rawVal interface{}, opts ...DecoderConfigOption) error {
	return v.Unmarshal(rawVal, opts...)
}
func (v *Viper) Unmarshal(rawVal interface{}, opts ...DecoderConfigOption) error {
	err := decode(v.AllSettings(), defaultDecoderConfig(rawVal, opts...))

	if err != nil {
		return err
	}

	return nil
}

// defaultDecoderConfig returns default mapsstructure.DecoderConfig with suppot
// of time.Duration values & string slices
func defaultDecoderConfig(output interface{}, opts ...DecoderConfigOption) *mapstructure.DecoderConfig {
	c := &mapstructure.DecoderConfig{
		Metadata:         nil,
		Result:           output,
		WeaklyTypedInput: true,
		DecodeHook: mapstructure.ComposeDecodeHookFunc(
			mapstructure.StringToTimeDurationHookFunc(),
			mapstructure.StringToSliceHookFunc(","),
		),
	}
	for _, opt := range opts {
		opt(c)
	}
	return c
}

// A wrapper around mapstructure.Decode that mimics the WeakDecode functionality
func decode(input interface{}, config *mapstructure.DecoderConfig) error {
	decoder, err := mapstructure.NewDecoder(config)
	if err != nil {
		return err
	}
	return decoder.Decode(input)
}

// UnmarshalExact unmarshals the config into a Struct, erroring if a field is nonexistent
// in the destination struct.
func (v *Viper) UnmarshalExact(rawVal interface{}) error {
	config := defaultDecoderConfig(rawVal)
	config.ErrorUnused = true

	err := decode(v.AllSettings(), config)

	if err != nil {
		return err
	}

	return nil
}

// BindPFlags binds a full flag set to the configuration, using each flag's long
// name as the config key.
func BindPFlags(flags *pflag.FlagSet) error { return v.BindPFlags(flags) }
func (v *Viper) BindPFlags(flags *pflag.FlagSet) error {
	return v.BindFlagValues(pflagValueSet{flags})
}

// BindPFlag binds a specific key to a pflag (as used by cobra).
// Example (where serverCmd is a Cobra instance):
//
//	 serverCmd.Flags().Int("port", 1138, "Port to run Application server on")
//	 Viper.BindPFlag("port", serverCmd.Flags().Lookup("port"))
//
func BindPFlag(key string, flag *pflag.Flag) error { return v.BindPFlag(key, flag) }
func (v *Viper) BindPFlag(key string, flag *pflag.Flag) error {
	return v.BindFlagValue(key, pflagValue{flag})
}

// BindFlagValues binds a full FlagValue set to the configuration, using each flag's long
// name as the config key.
func BindFlagValues(flags FlagValueSet) error { return v.BindFlagValues(flags) }
func (v *Viper) BindFlagValues(flags FlagValueSet) (err error) {
	flags.VisitAll(func(flag FlagValue) {
		if err = v.BindFlagValue(flag.Name(), flag); err != nil {
			return
		}
	})
	return nil
}

// BindFlagValue binds a specific key to a FlagValue.
// Example (where serverCmd is a Cobra instance):
//
//	 serverCmd.Flags().Int("port", 1138, "Port to run Application server on")
//	 Viper.BindFlagValue("port", serverCmd.Flags().Lookup("port"))
//
func BindFlagValue(key string, flag FlagValue) error { return v.BindFlagValue(key, flag) }
func (v *Viper) BindFlagValue(key string, flag FlagValue) error {
	if flag == nil {
		return fmt.Errorf("flag for %q is nil", key)
	}
	v.pflags[strings.ToLower(key)] = flag
	return nil
}

// BindEnv binds a Viper key to a ENV variable.
// ENV variables are case sensitive.
// If only a key is provided, it will use the env key matching the key, uppercased.
// EnvPrefix will be used when set when env name is not provided.
func BindEnv(input ...string) error { return v.BindEnv(input...) }
func (v *Viper) BindEnv(input ...string) error {
	var key, envkey string
	if len(input) == 0 {
		return fmt.Errorf("BindEnv missing key to bind to")
	}

	key = strings.ToLower(input[0])

	if len(input) == 1 {
		envkey = v.mergeWithEnvPrefix(key)
	} else {
		envkey = input[1]
	}

	v.env[key] = envkey

	return nil
}

// Given a key, find the value.
// Viper will check in the following order:
// flag, env, config file, key/value store, default.
// Viper will check to see if an alias exists first.
// Note: this assumes a lower-cased key given.
func (v *Viper) find(lcaseKey string) interface{} {

	var (
		val    interface{}
		exists bool
		path   = strings.Split(lcaseKey, v.keyDelim)
		nested = len(path) > 1
	)

	// compute the path through the nested maps to the nested value
	if nested && v.isPathShadowedInDeepMap(path, castMapStringToMapInterface(v.aliases)) != "" {
		return nil
	}

	// if the requested key is an alias, then return the proper key
	lcaseKey = v.realKey(lcaseKey)
	path = strings.Split(lcaseKey, v.keyDelim)
	nested = len(path) > 1

	// Set() override first
	val = v.searchMap(v.override, path)
	if val != nil {
		return val
	}
	if nested && v.isPathShadowedInDeepMap(path, v.override) != "" {
		return nil
	}

	// PFlag override next
	flag, exists := v.pflags[lcaseKey]
	if exists && flag.HasChanged() {
		switch flag.ValueType() {
		case "int", "int8", "int16", "int32", "int64":
			return cast.ToInt(flag.ValueString())
		case "bool":
			return cast.ToBool(flag.ValueString())
		case "stringSlice":
			s := strings.TrimPrefix(flag.ValueString(), "[")
			s = strings.TrimSuffix(s, "]")
			res, _ := readAsCSV(s)
			return res
		default:
			return flag.ValueString()
		}
	}
	if nested && v.isPathShadowedInFlatMap(path, v.pflags) != "" {
		return nil
	}

	// Env override next
	if v.automaticEnvApplied {
		// even if it hasn't been registered, if automaticEnv is used,
		// check any Get request
		if val, ok := v.getEnv(v.mergeWithEnvPrefix(lcaseKey)); ok {
			return val
		}
		if nested && v.isPathShadowedInAutoEnv(path) != "" {
			return nil
		}
	}
	envkey, exists := v.env[lcaseKey]
	if exists {
		if val, ok := v.getEnv(envkey); ok {
			return val
		}
	}
	if nested && v.isPathShadowedInFlatMap(path, v.env) != "" {
		return nil
	}

	// Config file next
	val = v.searchMapWithPathPrefixes(v.config, path)
	if val != nil {
		return val
	}
	if nested && v.isPathShadowedInDeepMap(path, v.config) != "" {
		return nil
	}

	// K/V store next
	val = v.searchMap(v.kvstore, path)
	if val != nil {
		return val
	}
	if nested && v.isPathShadowedInDeepMap(path, v.kvstore) != "" {
		return nil
	}

	// Default next
	val = v.searchMap(v.defaults, path)
	if val != nil {
		return val
	}
	if nested && v.isPathShadowedInDeepMap(path, v.defaults) != "" {
		return nil
	}

	// last chance: if no other value is returned and a flag does exist for the value,
	// get the flag's value even if the flag's value has not changed
	if flag, exists := v.pflags[lcaseKey]; exists {
		switch flag.ValueType() {
		case "int", "int8", "int16", "int32", "int64":
			return cast.ToInt(flag.ValueString())
		case "bool":
			return cast.ToBool(flag.ValueString())
		case "stringSlice":
			s := strings.TrimPrefix(flag.ValueString(), "[")
			s = strings.TrimSuffix(s, "]")
			res, _ := readAsCSV(s)
			return res
		default:
			return flag.ValueString()
		}
	}
	// last item, no need to check shadowing

	return nil
}

func readAsCSV(val string) ([]string, error) {
	if val == "" {
		return []string{}, nil
	}
	stringReader := strings.NewReader(val)
	csvReader := csv.NewReader(stringReader)
	return csvReader.Read()
}

// IsSet checks to see if the key has been set in any of the data locations.
// IsSet is case-insensitive for a key.
func IsSet(key string) bool { return v.IsSet(key) }
func (v *Viper) IsSet(key string) bool {
	lcaseKey := strings.ToLower(key)
	val := v.find(lcaseKey)
	return val != nil
}

// AutomaticEnv has Viper check ENV variables for all.
// keys set in config, default & flags
func AutomaticEnv() { v.AutomaticEnv() }
func (v *Viper) AutomaticEnv() {
	v.automaticEnvApplied = true
}

// SetEnvKeyReplacer sets the strings.Replacer on the viper object
// Useful for mapping an environmental variable to a key that does
// not match it.
func SetEnvKeyReplacer(r *strings.Replacer) { v.SetEnvKeyReplacer(r) }
func (v *Viper) SetEnvKeyReplacer(r *strings.Replacer) {
	v.envKeyReplacer = r
}

// Aliases provide another accessor for the same key.
// This enables one to change a name without breaking the application
func RegisterAlias(alias string, key string) { v.RegisterAlias(alias, key) }
func (v *Viper) RegisterAlias(alias string, key string) {
	v.registerAlias(alias, strings.ToLower(key))
}

func (v *Viper) registerAlias(alias string, key string) {
	alias = strings.ToLower(alias)
	if alias != key && alias != v.realKey(key) {
		_, exists := v.aliases[alias]

		if !exists {
			// if we alias something that exists in one of the maps to another
			// name, we'll never be able to get that value using the original
			// name, so move the config value to the new realkey.
			if val, ok := v.config[alias]; ok {
				delete(v.config, alias)
				v.config[key] = val
			}
			if val, ok := v.kvstore[alias]; ok {
				delete(v.kvstore, alias)
				v.kvstore[key] = val
			}
			if val, ok := v.defaults[alias]; ok {
				delete(v.defaults, alias)
				v.defaults[key] = val
			}
			if val, ok := v.override[alias]; ok {
				delete(v.override, alias)
				v.override[key] = val
			}
			v.aliases[alias] = key
		}
	} else {
		jww.WARN.Println("Creating circular reference alias", alias, key, v.realKey(key))
	}
}

func (v *Viper) realKey(key string) string {
	newkey, exists := v.aliases[key]
	if exists {
		jww.DEBUG.Println("Alias", key, "to", newkey)
		return v.realKey(newkey)
	}
	return key
}

// InConfig checks to see if the given key (or an alias) is in the config file.
func InConfig(key string) bool { return v.InConfig(key) }
func (v *Viper) InConfig(key string) bool {
	// if the requested key is an alias, then return the proper key
	key = v.realKey(key)

	_, exists := v.config[key]
	return exists
}

// SetDefault sets the default value for this key.
// SetDefault is case-insensitive for a key.
// Default only used when no value is provided by the user via flag, config or ENV.
func SetDefault(key string, value interface{}) { v.SetDefault(key, value) }
func (v *Viper) SetDefault(key string, value interface{}) {
	// If alias passed in, then set the proper default
	key = v.realKey(strings.ToLower(key))
	value = toCaseInsensitiveValue(value)

	path := strings.Split(key, v.keyDelim)
	lastKey := strings.ToLower(path[len(path)-1])
	deepestMap := deepSearch(v.defaults, path[0:len(path)-1])

	// set innermost value
	deepestMap[lastKey] = value
}

// Set sets the value for the key in the override register.
// Set is case-insensitive for a key.
// Will be used instead of values obtained via
// flags, config file, ENV, default, or key/value store.
func Set(key string, value interface{}) { v.Set(key, value) }
func (v *Viper) Set(key string, value interface{}) {
	// If alias passed in, then set the proper override
	key = v.realKey(strings.ToLower(key))
	value = toCaseInsensitiveValue(value)

	path := strings.Split(key, v.keyDelim)
	lastKey := strings.ToLower(path[len(path)-1])
	deepestMap := deepSearch(v.override, path[0:len(path)-1])

	// set innermost value
	deepestMap[lastKey] = value
}

// ReadInConfig will discover and load the configuration file from disk
// and key/value stores, searching in one of the defined paths.
func ReadInConfig() error { return v.ReadInConfig() }
func (v *Viper) ReadInConfig() error {
	jww.INFO.Println("Attempting to read in config file")
	filename, err := v.getConfigFile()
	if err != nil {
		return err
	}

	if !stringInSlice(v.getConfigType(), SupportedExts) {
		return UnsupportedConfigError(v.getConfigType())
	}

	jww.DEBUG.Println("Reading file: ", filename)
	file, err := afero.ReadFile(v.fs, filename)
	if err != nil {
		return err
	}

	config := make(map[string]interface{})

	err = v.unmarshalReader(bytes.NewReader(file), config)
	if err != nil {
		return err
	}

	v.config = config
	return nil
}

// MergeInConfig merges a new configuration with an existing config.
func MergeInConfig() error { return v.MergeInConfig() }
func (v *Viper) MergeInConfig() error {
	jww.INFO.Println("Attempting to merge in config file")
	filename, err := v.getConfigFile()
	if err != nil {
		return err
	}

	if !stringInSlice(v.getConfigType(), SupportedExts) {
		return UnsupportedConfigError(v.getConfigType())
	}

	file, err := afero.ReadFile(v.fs, filename)
	if err != nil {
		return err
	}

	return v.MergeConfig(bytes.NewReader(file))
}

// ReadConfig will read a configuration file, setting existing keys to nil if the
// key does not exist in the file.
func ReadConfig(in io.Reader) error { return v.ReadConfig(in) }
func (v *Viper) ReadConfig(in io.Reader) error {
	v.config = make(map[string]interface{})
	return v.unmarshalReader(in, v.config)
}

// MergeConfig merges a new configuration with an existing config.
func MergeConfig(in io.Reader) error { return v.MergeConfig(in) }
func (v *Viper) MergeConfig(in io.Reader) error {
	cfg := make(map[string]interface{})
	if err := v.unmarshalReader(in, cfg); err != nil {
		return err
	}
	return v.MergeConfigMap(cfg)
}

// MergeConfigMap merges the configuration from the map given with an existing config.
// Note that the map given may be modified.
func MergeConfigMap(cfg map[string]interface{}) error { return v.MergeConfigMap(cfg) }
func (v *Viper) MergeConfigMap(cfg map[string]interface{}) error {
	if v.config == nil {
		v.config = make(map[string]interface{})
	}
	insensitiviseMap(cfg)
	mergeMaps(cfg, v.config, nil)
	return nil
}

// WriteConfig writes the current configuration to a file.
func WriteConfig() error { return v.WriteConfig() }
func (v *Viper) WriteConfig() error {
	filename, err := v.getConfigFile()
	if err != nil {
		return err
	}
	return v.writeConfig(filename, true)
}

// SafeWriteConfig writes current configuration to file only if the file does not exist.
func SafeWriteConfig() error { return v.SafeWriteConfig() }
func (v *Viper) SafeWriteConfig() error {
	filename, err := v.getConfigFile()
	if err != nil {
		return err
	}
	return v.writeConfig(filename, false)
}

// WriteConfigAs writes current configuration to a given filename.
func WriteConfigAs(filename string) error { return v.WriteConfigAs(filename) }
func (v *Viper) WriteConfigAs(filename string) error {
	return v.writeConfig(filename, true)
}

// SafeWriteConfigAs writes current configuration to a given filename if it does not exist.
func SafeWriteConfigAs(filename string) error { return v.SafeWriteConfigAs(filename) }
func (v *Viper) SafeWriteConfigAs(filename string) error {
	return v.writeConfig(filename, false)
}

func writeConfig(filename string, force bool) error { return v.writeConfig(filename, force) }
func (v *Viper) writeConfig(filename string, force bool) error {
	jww.INFO.Println("Attempting to write configuration to file.")
	ext := filepath.Ext(filename)
	if len(ext) <= 1 {
		return fmt.Errorf("Filename: %s requires valid extension.", filename)
	}
	configType := ext[1:]
	if !stringInSlice(configType, SupportedExts) {
		return UnsupportedConfigError(configType)
	}
	if v.config == nil {
		v.config = make(map[string]interface{})
	}
	var flags int
	if force == true {
		flags = os.O_CREATE | os.O_TRUNC | os.O_WRONLY
	} else {
		if _, err := os.Stat(filename); os.IsNotExist(err) {
			flags = os.O_WRONLY
		} else {
			return fmt.Errorf("File: %s exists. Use WriteConfig to overwrite.", filename)
		}
	}
	f, err := v.fs.OpenFile(filename, flags, v.configPermissions)
	if err != nil {
		return err
	}
	return v.marshalWriter(f, configType)
}

// Unmarshal a Reader into a map.
// Should probably be an unexported function.
func unmarshalReader(in io.Reader, c map[string]interface{}) error {
	return v.unmarshalReader(in, c)
}
func (v *Viper) unmarshalReader(in io.Reader, c map[string]interface{}) error {
	buf := new(bytes.Buffer)
	buf.ReadFrom(in)

	switch strings.ToLower(v.getConfigType()) {
	case "yaml", "yml":
		if err := yaml.Unmarshal(buf.Bytes(), &c); err != nil {
			return ConfigParseError{err}
		}

	case "json":
		if err := json.Unmarshal(buf.Bytes(), &c); err != nil {
			return ConfigParseError{err}
		}

	case "hcl":
		obj, err := hcl.Parse(string(buf.Bytes()))
		if err != nil {
			return ConfigParseError{err}
		}
		if err = hcl.DecodeObject(&c, obj); err != nil {
			return ConfigParseError{err}
		}

	case "toml":
		tree, err := toml.LoadReader(buf)
		if err != nil {
			return ConfigParseError{err}
		}
		tmap := tree.ToMap()
		for k, v := range tmap {
			c[k] = v
		}

	case "properties", "props", "prop":
		v.properties = properties.NewProperties()
		var err error
		if v.properties, err = properties.Load(buf.Bytes(), properties.UTF8); err != nil {
			return ConfigParseError{err}
		}
		for _, key := range v.properties.Keys() {
			value, _ := v.properties.Get(key)
			// recursively build nested maps
			path := strings.Split(key, ".")
			lastKey := strings.ToLower(path[len(path)-1])
			deepestMap := deepSearch(c, path[0:len(path)-1])
			// set innermost value
			deepestMap[lastKey] = value
		}
	}

	insensitiviseMap(c)
	return nil
}

// Marshal a map into Writer.
func marshalWriter(f afero.File, configType string) error {
	return v.marshalWriter(f, configType)
}
func (v *Viper) marshalWriter(f afero.File, configType string) error {
	c := v.AllSettings()
	switch configType {
	case "json":
		b, err := json.MarshalIndent(c, "", "  ")
		if err != nil {
			return ConfigMarshalError{err}
		}
		_, err = f.WriteString(string(b))
		if err != nil {
			return ConfigMarshalError{err}
		}

	case "hcl":
		b, err := json.Marshal(c)
		ast, err := hcl.Parse(string(b))
		if err != nil {
			return ConfigMarshalError{err}
		}
		err = printer.Fprint(f, ast.Node)
		if err != nil {
			return ConfigMarshalError{err}
		}

	case "prop", "props", "properties":
		if v.properties == nil {
			v.properties = properties.NewProperties()
		}
		p := v.properties
		for _, key := range v.AllKeys() {
			_, _, err := p.Set(key, v.GetString(key))
			if err != nil {
				return ConfigMarshalError{err}
			}
		}
		_, err := p.WriteComment(f, "#", properties.UTF8)
		if err != nil {
			return ConfigMarshalError{err}
		}

	case "toml":
		t, err := toml.TreeFromMap(c)
		if err != nil {
			return ConfigMarshalError{err}
		}
		s := t.String()
		if _, err := f.WriteString(s); err != nil {
			return ConfigMarshalError{err}
		}

	case "yaml", "yml":
		b, err := yaml.Marshal(c)
		if err != nil {
			return ConfigMarshalError{err}
		}
		if _, err = f.WriteString(string(b)); err != nil {
			return ConfigMarshalError{err}
		}
	}
	return nil
}

func keyExists(k string, m map[string]interface{}) string {
	lk := strings.ToLower(k)
	for mk := range m {
		lmk := strings.ToLower(mk)
		if lmk == lk {
			return mk
		}
	}
	return ""
}

func castToMapStringInterface(
	src map[interface{}]interface{}) map[string]interface{} {
	tgt := map[string]interface{}{}
	for k, v := range src {
		tgt[fmt.Sprintf("%v", k)] = v
	}
	return tgt
}

func castMapStringToMapInterface(src map[string]string) map[string]interface{} {
	tgt := map[string]interface{}{}
	for k, v := range src {
		tgt[k] = v
	}
	return tgt
}

func castMapFlagToMapInterface(src map[string]FlagValue) map[string]interface{} {
	tgt := map[string]interface{}{}
	for k, v := range src {
		tgt[k] = v
	}
	return tgt
}

// mergeMaps merges two maps. The `itgt` parameter is for handling go-yaml's
// insistence on parsing nested structures as `map[interface{}]interface{}`
// instead of using a `string` as the key for nest structures beyond one level
// deep. Both map types are supported as there is a go-yaml fork that uses
// `map[string]interface{}` instead.
func mergeMaps(
	src, tgt map[string]interface{}, itgt map[interface{}]interface{}) {
	for sk, sv := range src {
		tk := keyExists(sk, tgt)
		if tk == "" {
			jww.TRACE.Printf("tk=\"\", tgt[%s]=%v", sk, sv)
			tgt[sk] = sv
			if itgt != nil {
				itgt[sk] = sv
			}
			continue
		}

		tv, ok := tgt[tk]
		if !ok {
			jww.TRACE.Printf("tgt[%s] != ok, tgt[%s]=%v", tk, sk, sv)
			tgt[sk] = sv
			if itgt != nil {
				itgt[sk] = sv
			}
			continue
		}

		svType := reflect.TypeOf(sv)
		tvType := reflect.TypeOf(tv)
		if svType != tvType {
			jww.ERROR.Printf(
				"svType != tvType; key=%s, st=%v, tt=%v, sv=%v, tv=%v",
				sk, svType, tvType, sv, tv)
			continue
		}

		jww.TRACE.Printf("processing key=%s, st=%v, tt=%v, sv=%v, tv=%v",
			sk, svType, tvType, sv, tv)

		switch ttv := tv.(type) {
		case map[interface{}]interface{}:
			jww.TRACE.Printf("merging maps (must convert)")
			tsv := sv.(map[interface{}]interface{})
			ssv := castToMapStringInterface(tsv)
			stv := castToMapStringInterface(ttv)
			mergeMaps(ssv, stv, ttv)
		case map[string]interface{}:
			jww.TRACE.Printf("merging maps")
			mergeMaps(sv.(map[string]interface{}), ttv, nil)
		default:
			jww.TRACE.Printf("setting value")
			tgt[tk] = sv
			if itgt != nil {
				itgt[tk] = sv
			}
		}
	}
}

// ReadRemoteConfig attempts to get configuration from a remote source
// and read it in the remote configuration registry.
func ReadRemoteConfig() error { return v.ReadRemoteConfig() }
func (v *Viper) ReadRemoteConfig() error {
	return v.getKeyValueConfig()
}

func WatchRemoteConfig() error { return v.WatchRemoteConfig() }
func (v *Viper) WatchRemoteConfig() error {
	return v.watchKeyValueConfig()
}

func (v *Viper) WatchRemoteConfigOnChannel() error {
	return v.watchKeyValueConfigOnChannel()
}

// Retrieve the first found remote configuration.
func (v *Viper) getKeyValueConfig() error {
	if RemoteConfig == nil {
		return RemoteConfigError("Enable the remote features by doing a blank import of the viper/remote package: '_ github.com/spf13/viper/remote'")
	}

	for _, rp := range v.remoteProviders {
		val, err := v.getRemoteConfig(rp)
		if err != nil {
			continue
		}
		v.kvstore = val
		return nil
	}
	return RemoteConfigError("No Files Found")
}

func (v *Viper) getRemoteConfig(provider RemoteProvider) (map[string]interface{}, error) {
	reader, err := RemoteConfig.Get(provider)
	if err != nil {
		return nil, err
	}
	err = v.unmarshalReader(reader, v.kvstore)
	return v.kvstore, err
}

// Retrieve the first found remote configuration.
func (v *Viper) watchKeyValueConfigOnChannel() error {
	for _, rp := range v.remoteProviders {
		respc, _ := RemoteConfig.WatchChannel(rp)
		//Todo: Add quit channel
		go func(rc <-chan *RemoteResponse) {
			for {
				b := <-rc
				reader := bytes.NewReader(b.Value)
				v.unmarshalReader(reader, v.kvstore)
			}
		}(respc)
		return nil
	}
	return RemoteConfigError("No Files Found")
}

// Retrieve the first found remote configuration.
func (v *Viper) watchKeyValueConfig() error {
	for _, rp := range v.remoteProviders {
		val, err := v.watchRemoteConfig(rp)
		if err != nil {
			continue
		}
		v.kvstore = val
		return nil
	}
	return RemoteConfigError("No Files Found")
}

func (v *Viper) watchRemoteConfig(provider RemoteProvider) (map[string]interface{}, error) {
	reader, err := RemoteConfig.Watch(provider)
	if err != nil {
		return nil, err
	}
	err = v.unmarshalReader(reader, v.kvstore)
	return v.kvstore, err
}

// AllKeys returns all keys holding a value, regardless of where they are set.
// Nested keys are returned with a v.keyDelim (= ".") separator
func AllKeys() []string { return v.AllKeys() }
func (v *Viper) AllKeys() []string {
	m := map[string]bool{}
	// add all paths, by order of descending priority to ensure correct shadowing
	m = v.flattenAndMergeMap(m, castMapStringToMapInterface(v.aliases), "")
	m = v.flattenAndMergeMap(m, v.override, "")
	m = v.mergeFlatMap(m, castMapFlagToMapInterface(v.pflags))
	m = v.mergeFlatMap(m, castMapStringToMapInterface(v.env))
	m = v.flattenAndMergeMap(m, v.config, "")
	m = v.flattenAndMergeMap(m, v.kvstore, "")
	m = v.flattenAndMergeMap(m, v.defaults, "")

	// convert set of paths to list
	a := []string{}
	for x := range m {
		a = append(a, x)
	}
	return a
}

// flattenAndMergeMap recursively flattens the given map into a map[string]bool
// of key paths (used as a set, easier to manipulate than a []string):
// - each path is merged into a single key string, delimited with v.keyDelim (= ".")
// - if a path is shadowed by an earlier value in the initial shadow map,
//   it is skipped.
// The resulting set of paths is merged to the given shadow set at the same time.
func (v *Viper) flattenAndMergeMap(shadow map[string]bool, m map[string]interface{}, prefix string) map[string]bool {
	if shadow != nil && prefix != "" && shadow[prefix] {
		// prefix is shadowed => nothing more to flatten
		return shadow
	}
	if shadow == nil {
		shadow = make(map[string]bool)
	}

	var m2 map[string]interface{}
	if prefix != "" {
		prefix += v.keyDelim
	}
	for k, val := range m {
		fullKey := prefix + k
		switch val.(type) {
		case map[string]interface{}:
			m2 = val.(map[string]interface{})
		case map[interface{}]interface{}:
			m2 = cast.ToStringMap(val)
		default:
			// immediate value
			shadow[strings.ToLower(fullKey)] = true
			continue
		}
		// recursively merge to shadow map
		shadow = v.flattenAndMergeMap(shadow, m2, fullKey)
	}
	return shadow
}

// mergeFlatMap merges the given maps, excluding values of the second map
// shadowed by values from the first map.
func (v *Viper) mergeFlatMap(shadow map[string]bool, m map[string]interface{}) map[string]bool {
	// scan keys
outer:
	for k, _ := range m {
		path := strings.Split(k, v.keyDelim)
		// scan intermediate paths
		var parentKey string
		for i := 1; i < len(path); i++ {
			parentKey = strings.Join(path[0:i], v.keyDelim)
			if shadow[parentKey] {
				// path is shadowed, continue
				continue outer
			}
		}
		// add key
		shadow[strings.ToLower(k)] = true
	}
	return shadow
}

// AllSettings merges all settings and returns them as a map[string]interface{}.
func AllSettings() map[string]interface{} { return v.AllSettings() }
func (v *Viper) AllSettings() map[string]interface{} {
	m := map[string]interface{}{}
	// start from the list of keys, and construct the map one value at a time
	for _, k := range v.AllKeys() {
		value := v.Get(k)
		if value == nil {
			// should not happen, since AllKeys() returns only keys holding a value,
			// check just in case anything changes
			continue
		}
		path := strings.Split(k, v.keyDelim)
		lastKey := strings.ToLower(path[len(path)-1])
		deepestMap := deepSearch(m, path[0:len(path)-1])
		// set innermost value
		deepestMap[lastKey] = value
	}
	return m
}

// SetFs sets the filesystem to use to read configuration.
func SetFs(fs afero.Fs) { v.SetFs(fs) }
func (v *Viper) SetFs(fs afero.Fs) {
	v.fs = fs
}

// SetConfigName sets name for the config file.
// Does not include extension.
func SetConfigName(in string) { v.SetConfigName(in) }
func (v *Viper) SetConfigName(in string) {
	if in != "" {
		v.configName = in
		v.configFile = ""
	}
}

// SetConfigType sets the type of the configuration returned by the
// remote source, e.g. "json".
func SetConfigType(in string) { v.SetConfigType(in) }
func (v *Viper) SetConfigType(in string) {
	if in != "" {
		v.configType = in
	}
}

// SetConfigPermissions sets the permissions for the config file.
func SetConfigPermissions(perm os.FileMode) { v.SetConfigPermissions(perm) }
func (v *Viper) SetConfigPermissions(perm os.FileMode) {
	v.configPermissions = perm.Perm()
}

func (v *Viper) getConfigType() string {
	if v.configType != "" {
		return v.configType
	}

	cf, err := v.getConfigFile()
	if err != nil {
		return ""
	}

	ext := filepath.Ext(cf)

	if len(ext) > 1 {
		return ext[1:]
	}

	return ""
}

func (v *Viper) getConfigFile() (string, error) {
	if v.configFile == "" {
		cf, err := v.findConfigFile()
		if err != nil {
			return "", err
		}
		v.configFile = cf
	}
	return v.configFile, nil
}

func (v *Viper) searchInPath(in string) (filename string) {
	jww.DEBUG.Println("Searching for config in ", in)
	for _, ext := range SupportedExts {
		jww.DEBUG.Println("Checking for", filepath.Join(in, v.configName+"."+ext))
		if b, _ := exists(v.fs, filepath.Join(in, v.configName+"."+ext)); b {
			jww.DEBUG.Println("Found: ", filepath.Join(in, v.configName+"."+ext))
			return filepath.Join(in, v.configName+"."+ext)
		}
	}

	return ""
}

// Search all configPaths for any config file.
// Returns the first path that exists (and is a config file).
func (v *Viper) findConfigFile() (string, error) {
	jww.INFO.Println("Searching for config in ", v.configPaths)

	for _, cp := range v.configPaths {
		file := v.searchInPath(cp)
		if file != "" {
			return file, nil
		}
	}
	return "", ConfigFileNotFoundError{v.configName, fmt.Sprintf("%s", v.configPaths)}
}

// Debug prints all configuration registries for debugging
// purposes.
func Debug() { v.Debug() }
func (v *Viper) Debug() {
	fmt.Printf("Aliases:\n%#v\n", v.aliases)
	fmt.Printf("Override:\n%#v\n", v.override)
	fmt.Printf("PFlags:\n%#v\n", v.pflags)
	fmt.Printf("Env:\n%#v\n", v.env)
	fmt.Printf("Key/Value Store:\n%#v\n", v.kvstore)
	fmt.Printf("Config:\n%#v\n", v.config)
	fmt.Printf("Defaults:\n%#v\n", v.defaults)
}<|MERGE_RESOLUTION|>--- conflicted
+++ resolved
@@ -689,17 +689,14 @@
 			return cast.ToString(val)
 		case int32, int16, int8, int:
 			return cast.ToInt(val)
-<<<<<<< HEAD
 		case uint:
 			return cast.ToUint(val)
 		case uint32:
 			return cast.ToUint32(val)
 		case uint64:
 			return cast.ToUint64(val)
-=======
 		case int64:
 			return cast.ToInt64(val)
->>>>>>> fccfc2c2
 		case float64, float32:
 			return cast.ToFloat64(val)
 		case time.Time:
