--- conflicted
+++ resolved
@@ -1397,8 +1397,10 @@
 // SafeWriteConfig writes current configuration to file only if the file does not exist.
 func SafeWriteConfig() error { return v.SafeWriteConfig() }
 func (v *Viper) SafeWriteConfig() error {
-<<<<<<< HEAD
 	filename, err := v.getConfigFile()
+  if len(v.configPaths) < 1 {
+		return errors.New("missing configuration for 'configPath'")
+	}
 	if err != nil {
 		ext := SupportedExts[0]
 		if v.configType != "" {
@@ -1409,11 +1411,7 @@
 			path = v.configPaths[0]
 		}
 		filename = filepath.Join(path, v.configName+"."+ext)
-=======
-	if len(v.configPaths) < 1 {
-		return errors.New("missing configuration for 'configPath'")
->>>>>>> 97ee7adf
-	}
+  }
 	return v.SafeWriteConfigAs(filepath.Join(v.configPaths[0], v.configName+"."+v.configType))
 }
 
