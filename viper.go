--- conflicted
+++ resolved
@@ -179,16 +179,13 @@
 	aliases        map[string]string
 	typeByDefValue bool
 
-<<<<<<< HEAD
+
 	onConfigChange       func(fsnotify.Event)
 	onRemoteConfigChange func()
-=======
+
 	// Store read properties on the object so that we can write back in order with comments.
 	// This will only be used if the configuration read is a properties file.
 	properties *properties.Properties
-
-	onConfigChange func(fsnotify.Event)
->>>>>>> aafc9e6b
 }
 
 // New returns an initialized Viper instance.
