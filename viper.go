--- conflicted
+++ resolved
@@ -811,13 +811,6 @@
 		return err
 	}
 
-<<<<<<< HEAD
-	if !v.caseSensitiveKeys {
-		v.insensitiviseMaps()
-	}
-
-=======
->>>>>>> 9e56dacc
 	return nil
 }
 
@@ -833,13 +826,6 @@
 		return err
 	}
 
-<<<<<<< HEAD
-	if !v.caseSensitiveKeys {
-		v.insensitiviseMaps()
-	}
-
-=======
->>>>>>> 9e56dacc
 	return nil
 }
 
@@ -876,19 +862,7 @@
 	config := defaultDecoderConfig(rawVal)
 	config.ErrorUnused = true
 
-	err := decode(v.AllSettings(), config)
-
-	if err != nil {
-		return err
-	}
-
-<<<<<<< HEAD
-	if !v.caseSensitiveKeys {
-		v.insensitiviseMaps()
-	}
-=======
->>>>>>> 9e56dacc
-	return nil
+	return decode(v.AllSettings(), config)
 }
 
 // BindPFlags binds a full flag set to the configuration, using each flag's long
